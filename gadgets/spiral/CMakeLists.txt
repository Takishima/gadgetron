--- conflicted
+++ resolved
@@ -15,11 +15,7 @@
                        ${CMAKE_SOURCE_DIR}/gadgets/cgsense
 		       ${CMAKE_SOURCE_DIR}/gadgets/core)
 
-<<<<<<< HEAD
-add_library(gadgetronspiral SHARED SpiralGadget.cpp SpiralGadgetSW.cpp vds.cpp)
-=======
 add_library(gadgetronspiral SHARED SpiralGadget.cpp SpiralGadgetSW.cpp FlowPhaseSubtractionGadget.cpp vds.cpp)
->>>>>>> 5279177a
 
 target_link_libraries(gadgetronspiral gpunfft tinyxml solvers gpuparallelmri ${ISMRMRD_LIBRARIES} ${FFTW3_LIBRARIES} ${CUDA_LIBRARIES} optimized ${ACE_LIBRARIES} debug ${ACE_DEBUG_LIBRARY})
 
