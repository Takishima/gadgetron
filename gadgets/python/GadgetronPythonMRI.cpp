--- conflicted
+++ resolved
@@ -7,22 +7,14 @@
 
 using namespace boost::python;
 
-<<<<<<< HEAD
-void set_physiology_time_stamp(ISMRMRD::AcquisitionHeader &h, unsigned short i, uint32_t v)
-=======
 void acq_set_physiology_time_stamp(ISMRMRD::AcquisitionHeader &h, unsigned short i, uint32_t v)
->>>>>>> 5279177a
 {
 	if (i < 3) {
 		h.physiology_time_stamp[i] = v;
 	}
 }
 
-<<<<<<< HEAD
-uint32_t get_physiology_time_stamp(ISMRMRD::AcquisitionHeader &h, unsigned short i)
-=======
 uint32_t acq_get_physiology_time_stamp(ISMRMRD::AcquisitionHeader &h, unsigned short i)
->>>>>>> 5279177a
 {
 	if (i < 3) {
 		return h.physiology_time_stamp[i];
@@ -30,22 +22,14 @@
 	return 0;
 }
 
-<<<<<<< HEAD
-void set_channel_mask(ISMRMRD::AcquisitionHeader &h, unsigned short i, uint64_t v)
-=======
 void acq_set_channel_mask(ISMRMRD::AcquisitionHeader &h, unsigned short i, uint64_t v)
->>>>>>> 5279177a
 {
 	if (i < 16) {
 		h.channel_mask[i] = v;
 	}
 }
 
-<<<<<<< HEAD
-uint64_t get_channel_mask(ISMRMRD::AcquisitionHeader &h, unsigned short i)
-=======
 uint64_t acq_get_channel_mask(ISMRMRD::AcquisitionHeader &h, unsigned short i)
->>>>>>> 5279177a
 {
 	if (i < 16) {
 		return h.channel_mask[i];
@@ -53,22 +37,14 @@
 	return 0;
 }
 
-<<<<<<< HEAD
-void set_position(ISMRMRD::AcquisitionHeader &h, unsigned short i, float v)
-=======
 void acq_set_position(ISMRMRD::AcquisitionHeader &h, unsigned short i, float v)
->>>>>>> 5279177a
 {
 	if (i < 3) {
 		h.position[i] = v;
 	}
 }
 
-<<<<<<< HEAD
-float get_position(ISMRMRD::AcquisitionHeader &h, unsigned short i)
-=======
 float acq_get_position(ISMRMRD::AcquisitionHeader &h, unsigned short i)
->>>>>>> 5279177a
 {
 	if (i < 3) {
 		return h.position[i];
@@ -76,22 +52,14 @@
 	return 0.0f;
 }
 
-<<<<<<< HEAD
-void set_quaternion(ISMRMRD::AcquisitionHeader &h, unsigned short i, float v)
-=======
 void acq_set_quaternion(ISMRMRD::AcquisitionHeader &h, unsigned short i, float v)
->>>>>>> 5279177a
 {
 	if (i < 4) {
 		h.quaternion[i] = v;
 	}
 }
 
-<<<<<<< HEAD
-float get_quaternion(ISMRMRD::AcquisitionHeader &h, unsigned short i)
-=======
 float acq_get_quaternion(ISMRMRD::AcquisitionHeader &h, unsigned short i)
->>>>>>> 5279177a
 {
 	if (i < 4) {
 		return h.quaternion[i];
@@ -99,22 +67,14 @@
 	return 0.0f;
 }
 
-<<<<<<< HEAD
-void set_patient_table_position(ISMRMRD::AcquisitionHeader &h, unsigned short i, float v)
-=======
 void acq_set_patient_table_position(ISMRMRD::AcquisitionHeader &h, unsigned short i, float v)
->>>>>>> 5279177a
 {
 	if (i < 3) {
 		h.patient_table_position[i] = v;
 	}
 }
 
-<<<<<<< HEAD
-float get_patient_table_position(ISMRMRD::AcquisitionHeader &h, unsigned short i)
-=======
 float acq_get_patient_table_position(ISMRMRD::AcquisitionHeader &h, unsigned short i)
->>>>>>> 5279177a
 {
 	if (i < 3) {
 		return h.patient_table_position[i];
@@ -122,22 +82,14 @@
 	return 0.0f;
 }
 
-<<<<<<< HEAD
-void set_user_int(ISMRMRD::AcquisitionHeader &h, unsigned short i, int32_t v)
-=======
 void acq_set_user_int(ISMRMRD::AcquisitionHeader &h, unsigned short i, int32_t v)
->>>>>>> 5279177a
 {
 	if (i < 8) {
 		h.user_int[i] = v;
 	}
 }
 
-<<<<<<< HEAD
-int32_t get_user_int(ISMRMRD::AcquisitionHeader &h, unsigned short i)
-=======
 int32_t acq_get_user_int(ISMRMRD::AcquisitionHeader &h, unsigned short i)
->>>>>>> 5279177a
 {
 	if (i < 8) {
 		return h.user_int[i];
@@ -145,22 +97,14 @@
 	return 0;
 }
 
-<<<<<<< HEAD
-void set_user_float(ISMRMRD::AcquisitionHeader &h, unsigned short i, float v)
-=======
 void acq_set_user_float(ISMRMRD::AcquisitionHeader &h, unsigned short i, float v)
->>>>>>> 5279177a
 {
 	if (i < 8) {
 		h.user_float[i] = v;
 	}
 }
 
-<<<<<<< HEAD
-float get_user_float(ISMRMRD::AcquisitionHeader &h, unsigned short i)
-=======
 float acq_get_user_float(ISMRMRD::AcquisitionHeader &h, unsigned short i)
->>>>>>> 5279177a
 {
 	if (i < 8) {
 		return h.user_float[i];
@@ -168,22 +112,14 @@
 	return 0.0f;
 }
 
-<<<<<<< HEAD
-void set_encoding_user(ISMRMRD::EncodingCounters&e, unsigned short i, uint16_t v)
-=======
 void acq_set_encoding_user(ISMRMRD::EncodingCounters&e, unsigned short i, uint16_t v)
->>>>>>> 5279177a
 {
 	if (i < 8) {
 		e.user[i] = v;
 	}
 }
 
-<<<<<<< HEAD
-uint16_t get_encoding_user(ISMRMRD::EncodingCounters&e, unsigned short i)
-=======
 uint16_t acq_get_encoding_user(ISMRMRD::EncodingCounters&e, unsigned short i)
->>>>>>> 5279177a
 {
 	if (i < 8) {
 		return e.user[i];
@@ -191,149 +127,6 @@
 	return 0;
 }
 
-<<<<<<< HEAD
-BOOST_PYTHON_MODULE(GadgetronPythonMRI)
-{
-
-  //import_array();
-  boost::python::numeric::array::set_module_and_type("numpy", "ndarray");
-
-  class_<LoopCounters>("LoopCounters")
-   .def_readwrite("line", &LoopCounters::line)
-   .def_readwrite("acquisition",&LoopCounters::acquisition)
-   .def_readwrite("slice",&LoopCounters::slice)
-   .def_readwrite("partition",&LoopCounters::partition)
-   .def_readwrite("echo",&LoopCounters::echo)
-   .def_readwrite("phase",&LoopCounters::phase)
-   .def_readwrite("repetition",&LoopCounters::repetition)
-   .def_readwrite("set",&LoopCounters::set)
-   .def_readwrite("segment",&LoopCounters::segment)
-   .def_readwrite("channel",&LoopCounters::channel)
-    ;
-
-  class_<GadgetMessageAcquisition>("GadgetMessageAcquisition")
-    .def_readwrite("flags", &GadgetMessageAcquisition::flags)
-    .def_readwrite("meas_uid", &GadgetMessageAcquisition::meas_uid)
-    .def_readwrite("scan_counter", &GadgetMessageAcquisition::scan_counter)
-    .def_readwrite("time_stamp", &GadgetMessageAcquisition::time_stamp)
-    .def_readwrite("pmu_time_stamp", &GadgetMessageAcquisition::pmu_time_stamp)
-    .def_readwrite("samples", &GadgetMessageAcquisition::samples)
-    .def_readwrite("channels", &GadgetMessageAcquisition::channels)
-    .def_readwrite("centre_column", &GadgetMessageAcquisition::centre_column)
-    .def("get_position", &GadgetMessageAcquisition::get_position)
-    .def("set_position", &GadgetMessageAcquisition::set_position)
-    .def("get_quaternion", &GadgetMessageAcquisition::get_quaternion)
-    .def("set_quaternion", &GadgetMessageAcquisition::set_quaternion)
-    .def_readwrite("table_position", &GadgetMessageAcquisition::table_position)
-    .def_readwrite("idx", &GadgetMessageAcquisition::idx)
-    .def_readwrite("min_idx", &GadgetMessageAcquisition::min_idx)
-    .def_readwrite("max_idx", &GadgetMessageAcquisition::max_idx)
-
-    ;
-
-  class_<ISMRMRD::EncodingCounters>("EncodingCounters")
-	.def_readwrite("kspace_encode_step_1",   &ISMRMRD::EncodingCounters::kspace_encode_step_1)
-	.def_readwrite("kspace_encode_step_2",   &ISMRMRD::EncodingCounters::kspace_encode_step_2)
-	.def_readwrite("average",                &ISMRMRD::EncodingCounters::average)
-	.def_readwrite("slice",                  &ISMRMRD::EncodingCounters::slice)
-	.def_readwrite("contrast",               &ISMRMRD::EncodingCounters::contrast)
-	.def_readwrite("phase",                  &ISMRMRD::EncodingCounters::phase)
-	.def_readwrite("repetition",             &ISMRMRD::EncodingCounters::repetition)
-	.def_readwrite("segment",                &ISMRMRD::EncodingCounters::segment)
-    ;
-
-  def("set_physiology_time_stamp", set_physiology_time_stamp);
-  def("get_physiology_time_stamp", get_physiology_time_stamp);
-  def("set_channel_mask", set_channel_mask);
-  def("get_channel_mask", get_channel_mask);
-  def("set_position",set_position);
-  def("get_position",get_position);
-  def("set_quaternion",set_quaternion);
-  def("get_quaternion",get_quaternion);
-  def("set_patient_table_position", set_patient_table_position);
-  def("get_patient_table_position", get_patient_table_position);
-  def("set_user_int", set_user_int);
-  def("get_user_int", get_user_int);
-  def("set_user_float", set_user_float);
-  def("get_user_float", get_user_float);
-  def("set_encoding_user", set_encoding_user);
-  def("get_encoding_user", get_encoding_user);
-
-  class_<ISMRMRD::AcquisitionHeader>("AcquisitionHeader")
-	.def_readwrite("version",                &ISMRMRD::AcquisitionHeader::version)
-    .def_readwrite("flags",                  &ISMRMRD::AcquisitionHeader::flags)
-    .def_readwrite("measurement_uid",        &ISMRMRD::AcquisitionHeader::measurement_uid)
-    .def_readwrite("scan_counter",           &ISMRMRD::AcquisitionHeader::scan_counter)
-    .def_readwrite("acquisition_time_stamp", &ISMRMRD::AcquisitionHeader::acquisition_time_stamp)
-    .def_readwrite("number_of_samples",      &ISMRMRD::AcquisitionHeader::number_of_samples)
-    .def_readwrite("available_channels",     &ISMRMRD::AcquisitionHeader::available_channels)
-    .def_readwrite("active_channels",        &ISMRMRD::AcquisitionHeader::active_channels)
-    .def_readwrite("discard_pre",            &ISMRMRD::AcquisitionHeader::discard_pre)
-    .def_readwrite("discard_post",           &ISMRMRD::AcquisitionHeader::discard_post)
-    .def_readwrite("centre_sample",          &ISMRMRD::AcquisitionHeader::center_sample)
-    .def_readwrite("encoding_space_ref",     &ISMRMRD::AcquisitionHeader::encoding_space_ref)
-    .def_readwrite("trajectory_dimensions",  &ISMRMRD::AcquisitionHeader::trajectory_dimensions)
-    .def_readwrite("sample_time_us",         &ISMRMRD::AcquisitionHeader::sample_time_us)
-    .def_readwrite("idx",                    &ISMRMRD::AcquisitionHeader::idx)
-    ;
-
-
-  class_<GadgetMessageImage>("GadgetMessageImage")
-	.def_readwrite("flags", &GadgetMessageImage::flags)
-    .def("get_matrix_size", &GadgetMessageImage::get_matrix_size)
-    .def("set_matrix_size", &GadgetMessageImage::set_matrix_size)
-    .def_readwrite("channels", &GadgetMessageImage::channels)
-    .def("get_position", &GadgetMessageImage::get_position)
-    .def("set_position", &GadgetMessageImage::set_position)
-    .def("get_quaternion", &GadgetMessageImage::get_quaternion)
-    .def("set_quaternion", &GadgetMessageImage::set_quaternion)
-    .def_readwrite("table_position", &GadgetMessageImage::table_position)
-    .def_readwrite("slice", &GadgetMessageImage::slice)
-    .def_readwrite("contrast", &GadgetMessageImage::contrast)
-    .def_readwrite("set", &GadgetMessageImage::set)
-    .def_readwrite("phase", &GadgetMessageImage::phase)
-    .def_readwrite("average", &GadgetMessageImage::average)
-    .def_readwrite("repetition", &GadgetMessageImage::repetition)
-    .def_readwrite("time_stamp", &GadgetMessageImage::time_stamp)
-    .def_readwrite("pmu_time_stamp", &GadgetMessageImage::pmu_time_stamp)
-    .def_readwrite("image_format", &GadgetMessageImage::image_format)
-    .def_readwrite("image_type", &GadgetMessageImage::image_type)
-    .def_readwrite("image_index", &GadgetMessageImage::image_index)
-    .def_readwrite("image_series_index", &GadgetMessageImage::image_series_index)
-    ;
-
-  class_<GadgetReference>("GadgetReference")
-    .def("return_acquisition", &GadgetReference::return_data<ISMRMRD::AcquisitionHeader>)
-    .def("return_image", &GadgetReference::return_data<GadgetMessageImage>)
-
-    ;
-
-  enum_<GadgetImageFormats>("GadgetImageFormats")
-       .value("GADGET_IMAGE_COMPLEX_FLOAT", GADGET_IMAGE_COMPLEX_FLOAT)
-       .value("GADGET_IMAGE_REAL_FLOAT", GADGET_IMAGE_REAL_FLOAT)
-       .value("GADGET_IMAGE_REAL_UNSIGNED_SHORT", GADGET_IMAGE_REAL_UNSIGNED_SHORT)
-       ;
-
-
-  enum_<GadgetImageTypes>("GadgetImageTypes")
-		  .value("GADGET_IMAGE_MAGNITUDE",GADGET_IMAGE_MAGNITUDE)
-		  .value("GADGET_IMAGE_PHASE", GADGET_IMAGE_PHASE)
-		  .value("GADGET_IMAGE_REAL",GADGET_IMAGE_REAL)
-		  .value("GADGET_IMAGE_IMAG",GADGET_IMAGE_IMAG)
-		  ;
-
-  enum_<GadgetMessageID>("GadgetMessageID")
-		  .value("GADGET_MESSAGE_EXT_ID_MIN",GADGET_MESSAGE_EXT_ID_MIN)
-		  .value("GADGET_MESSAGE_ACQUISITION",GADGET_MESSAGE_ACQUISITION)
-		  .value("GADGET_MESSAGE_NEW_MEASUREMENT",GADGET_MESSAGE_NEW_MEASUREMENT)
-		  .value("GADGET_MESSAGE_END_OF_SCAN",GADGET_MESSAGE_END_OF_SCAN)
-		  .value("GADGET_MESSAGE_IMAGE_CPLX_FLOAT",GADGET_MESSAGE_IMAGE_CPLX_FLOAT)
-		  .value("GADGET_MESSAGE_IMAGE_REAL_FLOAT",GADGET_MESSAGE_IMAGE_REAL_FLOAT)
-		  .value("GADGET_MESSAGE_IMAGE_REAL_USHORT",GADGET_MESSAGE_IMAGE_REAL_USHORT)
-		  .value("GADGET_MESSAGE_EMPTY",GADGET_MESSAGE_EMPTY)
-		  .value("GADGET_MESSAGE_EXT_ID_MAX",GADGET_MESSAGE_EXT_ID_MAX)
-		  ;
-=======
 
 void img_set_physiology_time_stamp(ISMRMRD::ImageHeader &h, unsigned short i, uint32_t v)
 {
@@ -561,5 +354,4 @@
 				  .value("GADGET_MESSAGE_EMPTY",GADGET_MESSAGE_EMPTY)
 				  .value("GADGET_MESSAGE_EXT_ID_MAX",GADGET_MESSAGE_EXT_ID_MAX)
 				  ;
->>>>>>> 5279177a
 }