--- conflicted
+++ resolved
@@ -18,13 +18,13 @@
 
 namespace Gadgetron{  
 
-  template<class ARRAY_TYPE, unsigned long long D> class opticalFlowSolver;
+  template<class ARRAY_TYPE, unsigned int D> class opticalFlowSolver;
   
   /**
      This is an abstract gadget class and consequently should not be included in any xml configuration file.
      "Instatiate" instead the cpuRegistrationAveragingGadget or gpuRegistrationAveragingGadget.
   */
-  template<class ARRAY_TYPE, unsigned long long D> class EXPORTGADGETS_MOCO RegistrationAveragingGadget 
+  template<class ARRAY_TYPE, unsigned int D> class EXPORTGADGETS_MOCO RegistrationAveragingGadget 
     : public Gadget2<ISMRMRD::ImageHeader, hoNDArray< typename ARRAY_TYPE::element_type > > // se note below
   {
     //
@@ -112,17 +112,10 @@
 	
         size_t bsize = sizeof(GadgetContainerMessage<ISMRMRD::ImageHeader>)*100*this->number_of_phases_;
 	
-<<<<<<< HEAD
         for( unsigned int i=0; i<this->number_of_phases_; i++ ){
           this->phase_images_[i].high_water_mark(bsize);
           this->phase_images_[i].low_water_mark(bsize);      
         }
-=======
-	for( unsigned long long i=0; i<this->number_of_phases_; i++ ){
-	  this->phase_images_[i].high_water_mark(bsize);
-	  this->phase_images_[i].low_water_mark(bsize);      
-	}
->>>>>>> c5e7cc20
 	
         // Setup the optical flow solver
         //
@@ -137,7 +130,7 @@
       // Put the incoming images on the appropriate queue (based on the phase index).
       // 
       
-      unsigned long long phase = m1->getObjectPtr()->phase;
+      unsigned int phase = m1->getObjectPtr()->phase;
       
       if( this->phase_images_[phase].enqueue_tail(m1) < 0 ) {
         GADGET_DEBUG1("Failed to add image to buffer\n");
@@ -160,17 +153,12 @@
         // (It doesn't really matter, but if not the case something probably went wrong upstream)
         //
 
-<<<<<<< HEAD
         unsigned int num_images = this->phase_images_[0].message_count();
-=======
-      unsigned long long num_images = this->phase_images_[0].message_count();
->>>>>>> c5e7cc20
 
         GADGET_DEBUG2("Number of images for phase 0: %d", num_images );
         
         for( unsigned int phase = 0; phase< this->number_of_phases_; phase++ ){
 
-<<<<<<< HEAD
           unsigned int num_images_phase = this->phase_images_[phase].message_count();
           GADGET_DEBUG2("Number of images for phase %d: %d", phase, num_images_phase );
 
@@ -179,48 +167,24 @@
             return Gadget::close(flags);
           }
         }
-=======
-      for( unsigned long long phase = 0; phase< this->number_of_phases_; phase++ ){
-
-	unsigned long long num_images_phase = this->phase_images_[phase].message_count();
-	//GADGET_DEBUG2("Number of images for phase %d: %d", phase, num_images_phase );
-
-	if( num_images != num_images_phase ){
-	  GADGET_DEBUG1("Failed to set up registration, a different number of images received for each phase\n");
-	  return Gadget::close(flags);
-	}
-      }
->>>>>>> c5e7cc20
       
         if( num_images == 0 ){
           GADGET_DEBUG1("No images to register\n");
           return Gadget::close(flags);
         }
 
-<<<<<<< HEAD
         for( unsigned int phase=0; phase < this->number_of_phases_; phase++ ){
 	
           unsigned int num_image_elements = this->image_dimensions_[0]*image_dimensions_[1];
-          std::vector<unsigned int> moving_dims = this->image_dimensions_;
+          std::vector<size_t> moving_dims = this->image_dimensions_;
           moving_dims.push_back(num_images-1);
-=======
-      for( unsigned long long phase=0; phase < this->number_of_phases_; phase++ ){
-	
-	unsigned long long num_image_elements = this->image_dimensions_[0]*image_dimensions_[1];
-	std::vector<unsigned long long> moving_dims = this->image_dimensions_;
-	moving_dims.push_back(num_images-1);
->>>>>>> c5e7cc20
 	
           GadgetContainerMessage<ISMRMRD::ImageHeader> *header;
 
           ARRAY_TYPE fixed_image;
           ARRAY_TYPE moving_image(&moving_dims);
 	
-<<<<<<< HEAD
           for( unsigned int image=0; image<num_images; image++ ){
-=======
-	for( unsigned long long image=0; image<num_images; image++ ){
->>>>>>> c5e7cc20
 	  
             ACE_Message_Block *mbq;
 	  
@@ -347,12 +311,12 @@
     typename ARRAY_TYPE::element_type beta_;
     typename ARRAY_TYPE::element_type limit_;
     bool output_convergence_;
-    unsigned long long num_multires_levels_;
-    unsigned long long max_iterations_per_level_;
+    unsigned int num_multires_levels_;
+    unsigned int max_iterations_per_level_;
 
   private:
     boost::shared_array< ACE_Message_Queue<ACE_MT_SYNCH> > phase_images_;
-    std::vector<unsigned long long> image_dimensions_;
+    std::vector<size_t> image_dimensions_;
     unsigned short number_of_phases_;    
   };
 }
