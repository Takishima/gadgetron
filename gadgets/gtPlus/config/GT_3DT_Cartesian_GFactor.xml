--- conflicted
+++ resolved
@@ -431,7 +431,6 @@
         </property>
         <property>
             <name>spirit_use_moco_enhancement</name>
-<<<<<<< HEAD
             <value>false</value>
         </property>
         <property>
@@ -447,23 +446,6 @@
             <value>false</value>
         </property>
         <property>
-=======
-            <value>false</value>
-        </property>
-        <property>
-            <name>spirit_recon_moco_images</name>
-            <value>false</value>
-        </property>
-        <property>
-            <name>spirit_temporal_enhancement_ratio</name>
-            <value>1.0</value>
-        </property>
-        <property>
-            <name>spirit_2D_scale_per_chunk</name>
-            <value>false</value>
-        </property>
-        <property>
->>>>>>> d510adbe
             <name>spirit_RO_enhancement_ratio</name>
             <value>1.0</value>
         </property>
