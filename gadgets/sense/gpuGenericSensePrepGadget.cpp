--- conflicted
+++ resolved
@@ -157,7 +157,7 @@
 
     image_dimensions_recon_.push_back(((static_cast<unsigned int>(std::ceil(e_space.matrixSize().y()*get_double_value(std::string("reconstruction_os_factor_y").c_str())))+warp_size-1)/warp_size)*warp_size);
     
-    image_dimensions_recon_os_ = uintd2
+    image_dimensions_recon_os_ = uint64d2
       (((static_cast<unsigned int>(std::ceil(image_dimensions_recon_[0]*oversampling_factor_))+warp_size-1)/warp_size)*warp_size,
        ((static_cast<unsigned int>(std::ceil(image_dimensions_recon_[1]*oversampling_factor_))+warp_size-1)/warp_size)*warp_size);
     
@@ -165,10 +165,10 @@
     oversampling_factor_ = float(image_dimensions_recon_os_[0])/float(image_dimensions_recon_[0]); 
     
     GADGET_DEBUG2("matrix_size_x : %d, recon: %d, recon_os: %d\n", 
-                  image_dimensions_[0], image_dimensions_recon_[0], image_dimensions_recon_os_[0]);
+		  image_dimensions_[0], image_dimensions_recon_[0], image_dimensions_recon_os_[0]);
 
     GADGET_DEBUG2("matrix_size_y : %d, recon: %d, recon_os: %d\n", 
-                  image_dimensions_[1], image_dimensions_recon_[1], image_dimensions_recon_os_[1]);
+		  image_dimensions_[1], image_dimensions_recon_[1], image_dimensions_recon_os_[1]);
     
     fov_.push_back(r_space.fieldOfView_mm().x());
     fov_.push_back(r_space.fieldOfView_mm().y());
@@ -238,18 +238,18 @@
       //
       
       if( readouts_per_frame_[i] == 0 ){
-        readouts_per_frame_[i] = image_dimensions_[0];
+	readouts_per_frame_[i] = image_dimensions_[0];
       }
       
       if( frames_per_rotation_[i] == 0 ){
-        frames_per_rotation_[i] = image_dimensions_[0]/readouts_per_frame_[i];
+	frames_per_rotation_[i] = image_dimensions_[0]/readouts_per_frame_[i];
       }
 
       // Also remember to set the high/low water marks of the ISMRMRD image header queue
       //
 
       bsize = sizeof(GadgetContainerMessage<ISMRMRD::ImageHeader>)*100*
-        std::max(1L, frames_per_rotation_[i]*rotations_per_reconstruction_);
+	std::max(1L, frames_per_rotation_[i]*rotations_per_reconstruction_);
     
       image_headers_queue_[i].high_water_mark(bsize);
       image_headers_queue_[i].low_water_mark(bsize);
@@ -298,8 +298,8 @@
 
   int gpuGenericSensePrepGadget::
   process(GadgetContainerMessage<ISMRMRD::AcquisitionHeader> *m1,           // header
-          GadgetContainerMessage< hoNDArray< std::complex<float> > > *m2,   // data
-          GadgetContainerMessage< hoNDArray<float> > *m3)                   // traj/dcw
+	  GadgetContainerMessage< hoNDArray< std::complex<float> > > *m2,   // data
+	  GadgetContainerMessage< hoNDArray<float> > *m3)                   // traj/dcw
   {
     // Noise should have been consumed by the noise adjust (if in the gadget chain)
     //
@@ -335,9 +335,9 @@
     //
 
     if( !vec_equal(position_[idx], m1->getObjectPtr()->position) ||
-        !vec_equal(read_dir_[idx], m1->getObjectPtr()->read_dir) || 
-        !vec_equal(phase_dir_[idx], m1->getObjectPtr()->phase_dir) ||
-        !vec_equal(slice_dir_[idx], m1->getObjectPtr()->slice_dir) ){
+	!vec_equal(read_dir_[idx], m1->getObjectPtr()->read_dir) || 
+	!vec_equal(phase_dir_[idx], m1->getObjectPtr()->phase_dir) ||
+	!vec_equal(slice_dir_[idx], m1->getObjectPtr()->slice_dir) ){
       
       // Yes indeed, clear the accumulation buffer and update structs
       //
@@ -386,44 +386,44 @@
     if (previous_readout_no_[idx] >= 0) {
 
       if ( readout > previous_readout_no_[idx]) { 
-        // This is not the last readout in the frame.
-        // Make an estimate of the acceleration factor
-        //
-	
-        long tmp_accel = readout - previous_readout_no_[idx];
-
-        if( acceleration_factor_[idx] != tmp_accel )
-          GADGET_DEBUG2("Detected an acceleration factor of %d\n", tmp_accel);
-	
-        acceleration_factor_[idx] = tmp_accel;
+	// This is not the last readout in the frame.
+	// Make an estimate of the acceleration factor
+	//
+	
+	long tmp_accel = readout - previous_readout_no_[idx];
+
+	if( acceleration_factor_[idx] != tmp_accel )
+	  GADGET_DEBUG2("Detected an acceleration factor of %d\n", tmp_accel);
+	
+	acceleration_factor_[idx] = tmp_accel;
       }
       else{ 
 
-        // This is the first readout in a new frame
-        //
-
-        if( get_int_value(std::string("readouts_per_frame").c_str()) == 0 &&
-            readout_counter_frame_[idx] > 0 &&
-            readout_counter_frame_[idx] != readouts_per_frame_[idx] ){ 
-
-          // A new acceleration factor is detected
-          //
-
-          GADGET_DEBUG1("Reconfiguring (acceleration factor changed)\n");
-
-          new_frame_detected = true;
-          readouts_per_frame_[idx] = readout_counter_frame_[idx];
-
-          // Assume that #frames/rotation equals the acceleration factor
-          // If not, or if we cannot deduce the acceleration factor from the difference
-          // of two subsequent readout ids, then 'frames_per_rotation' have to be specified in the config...
-          //
+	// This is the first readout in a new frame
+	//
+
+	if( get_int_value(std::string("readouts_per_frame").c_str()) == 0 &&
+	    readout_counter_frame_[idx] > 0 &&
+	    readout_counter_frame_[idx] != readouts_per_frame_[idx] ){ 
+
+	  // A new acceleration factor is detected
+	  //
+
+	  GADGET_DEBUG1("Reconfiguring (acceleration factor changed)\n");
+
+	  new_frame_detected = true;
+	  readouts_per_frame_[idx] = readout_counter_frame_[idx];
+
+	    // Assume that #frames/rotation equals the acceleration factor
+	    // If not, or if we cannot deduce the acceleration factor from the difference
+	    // of two subsequent readout ids, then 'frames_per_rotation' have to be specified in the config...
+	    //
 	    
-          if( get_int_value(std::string("frames_per_rotation").c_str()) == 0 ) {
-            frames_per_rotation_[idx] = acceleration_factor_[idx];
-          }
-          reconfigure(set, slice);
-        }
+	  if( get_int_value(std::string("frames_per_rotation").c_str()) == 0 ) {
+	    frames_per_rotation_[idx] = acceleration_factor_[idx];
+	  }
+	  reconfigure(set, slice);
+	}
       }
     }
     previous_readout_no_[idx] = readout;
@@ -458,7 +458,7 @@
       //
 
       boost::shared_ptr< hoNDArray<float_complext> > host_samples = 
-        extract_samples_from_queue( &frame_readout_queue_[idx], false, set, slice );
+	extract_samples_from_queue( &frame_readout_queue_[idx], false, set, slice );
             
       cuNDArray<float_complext> samples( host_samples.get() );
 
@@ -466,8 +466,8 @@
       //
 
       extract_trajectory_and_dcw_from_queue( &frame_traj_queue_[idx], false, set, slice, 
-                                             samples_per_readout_*readouts_per_frame_[idx], 1,
-                                             &traj, &dcw );
+					     samples_per_readout_*readouts_per_frame_[idx], 1,
+					     &traj, &dcw );
 
       // Scale dcw weights to the are of the oversampled recon matrix size
       float scale_factor = float(prod(image_dimensions_recon_os_))/asum(&dcw);
@@ -495,15 +495,15 @@
     // - or if we are about to reconstruct due to 'sliding_window_profiles_' > 0
     
     if( is_last_readout_in_frame || 
-        (is_last_readout_in_reconstruction && image_headers_queue_[idx].message_count() == 0) ){
+	(is_last_readout_in_reconstruction && image_headers_queue_[idx].message_count() == 0) ){
       
       GadgetContainerMessage<ISMRMRD::ImageHeader> *header = new GadgetContainerMessage<ISMRMRD::ImageHeader>();
       ISMRMRD::AcquisitionHeader *base_head = m1->getObjectPtr();
 
       {
-        // Initialize header to all zeroes (there is a few fields we do not set yet)
-        ISMRMRD::ImageHeader tmp = {0};
-        *(header->getObjectPtr()) = tmp;
+	// Initialize header to all zeroes (there is a few fields we do not set yet)
+	ISMRMRD::ImageHeader tmp = {0};
+	*(header->getObjectPtr()) = tmp;
       }
 
       header->getObjectPtr()->version = base_head->version;
@@ -545,90 +545,86 @@
       // - and at the first pass
 
       if( buffer_update_needed_[idx] || 
-          csm_host_[idx].get_number_of_elements() == 0 || 
-          reg_host_[idx].get_number_of_elements() == 0 ){
-
-        // Get the accumulated coil images
-        //
-        
-        boost::shared_ptr< cuNDArray<float_complext> > csm_data = acc_buffer->get_accumulated_coil_images();
-        
-        // Estimate CSM
-        //
-        
-        if( propagate_csm_from_set_ < 0 || propagate_csm_from_set_ == set ){	  	  
-          csm_ = estimate_b1_map<float,2>( csm_data.get() );
-        }
-        else{
-          GADGET_DEBUG2("Set %d is reusing the csm from set %d\n", set, propagate_csm_from_set_);
-          if( csm_.get() == 0x0 ){
-            GADGET_DEBUG1("Error: csm has not been computed, cannot propagate\n");
-            return GADGET_FAIL;
-          }	  
-        }
-
-        acc_buffer->set_csm(csm_);
-        csm_host_[idx] = *(csm_->to_host());
-	
-        // Compute regularization image
-        //
-
-<<<<<<< HEAD
-        boost::shared_ptr< cuNDArray<float_complext> > reg_image;
-        std::vector<unsigned int> dims;
-=======
+	  csm_host_[idx].get_number_of_elements() == 0 || 
+	  reg_host_[idx].get_number_of_elements() == 0 ){
+
+	// Get the accumulated coil images
+	//
+
+	boost::shared_ptr< cuNDArray<float_complext> > csm_data = acc_buffer->get_accumulated_coil_images();
+
+ 	// Estimate CSM
+	//
+
+	if( propagate_csm_from_set_ < 0 || propagate_csm_from_set_ == set ){	  	  
+	  csm_ = estimate_b1_map<float,2>( csm_data.get() );
+	}
+	else{
+	  GADGET_DEBUG2("Set %d is reusing the csm from set %d\n", set, propagate_csm_from_set_);
+	  if( csm_.get() == 0x0 ){
+	    GADGET_DEBUG1("Error: csm has not been computed, cannot propagate\n");
+	    return GADGET_FAIL;
+	  }	  
+	}
+
+	acc_buffer->set_csm(csm_);
+	csm_host_[idx] = *(csm_->to_host());
+	
+	// Compute regularization image
+	//
+
 	boost::shared_ptr< cuNDArray<float_complext> > reg_image;
-	std::vector<unsigned long long> dims;
->>>>>>> c5e7cc20
+	std::vector<size_t> dims;
     	
-        if( buffer_using_solver_ ){
-
-          //GPUTimer timer("\n\n AVOIDABLE PREPROCESSING. HOW EXPENSIVE?\n\n");
-
-          extract_trajectory_and_dcw_from_queue( &recon_traj_queue_[idx], true, set, slice, 
-                                                 samples_per_readout_*readouts_per_frame_[idx],
-                                                 std::max(1L, frames_per_rotation_[idx]*rotations_per_reconstruction_),
-                                                 &traj, &dcw );
-
-          // Scale dcw weights to the are of the oversampled recon matrix size
-          float scale_factor = float(prod(image_dimensions_recon_os_))/asum(&dcw);
-          dcw *= scale_factor;
-
-          dims = *traj.get_dimensions();
-
-<<<<<<< HEAD
-          std::vector<unsigned int> tmp_dims;
-          tmp_dims.push_back(dims[0]*dims[1]);
-          tmp_dims.push_back(1);
-=======
- 	  std::vector<unsigned long long> tmp_dims;
+	if( buffer_using_solver_ ){
+
+	  //GPUTimer timer("\n\n AVOIDABLE PREPROCESSING. HOW EXPENSIVE?\n\n");
+
+	  extract_trajectory_and_dcw_from_queue( &recon_traj_queue_[idx], true, set, slice, 
+						 samples_per_readout_*readouts_per_frame_[idx],
+						 std::max(1L, frames_per_rotation_[idx]*rotations_per_reconstruction_),
+						 &traj, &dcw );
+
+	  // Scale dcw weights to the are of the oversampled recon matrix size
+	  float scale_factor = float(prod(image_dimensions_recon_os_))/asum(&dcw);
+	  dcw *= scale_factor;
+
+	  dims = *traj.get_dimensions();
+
+ 	  std::vector<size_t> tmp_dims;
 	  tmp_dims.push_back(dims[0]*dims[1]);
 	  tmp_dims.push_back(1);
->>>>>>> c5e7cc20
 	  
-          traj.reshape(&tmp_dims);
-          dcw.reshape(&tmp_dims);
+	  traj.reshape(&tmp_dims);
+	  dcw.reshape(&tmp_dims);
 	  
-          ((cuSenseBufferCg<float,2>*)acc_buffer)->preprocess(&traj);
-          ((cuSenseBufferCg<float,2>*)acc_buffer)->set_dcw_for_rhs(boost::shared_ptr< cuNDArray<float> >(new cuNDArray<float>(&dcw)));
-        }
-
-        reg_image = acc_buffer->get_combined_coil_image();	
-        reg_host_[idx] = *(reg_image->to_host());
-
-        if( buffer_using_solver_ ){
-          traj.reshape(&dims);
-          dcw.reshape(&dims);
-        }
-
-        buffer_update_needed_[idx] = false;
+	  ((cuSenseBufferCg<float,2>*)acc_buffer)->preprocess(&traj);
+	  ((cuSenseBufferCg<float,2>*)acc_buffer)->set_dcw_for_rhs(boost::shared_ptr< cuNDArray<float> >(new cuNDArray<float>(&dcw)));
+	}
+
+	reg_image = acc_buffer->get_combined_coil_image();	
+	reg_host_[idx] = *(reg_image->to_host());
+	
+	if( buffer_using_solver_ ){
+	  traj.reshape(&dims);
+	  dcw.reshape(&dims);
+	}
+	
+	/*
+	static int counter = 0;
+	char filename[256];
+	sprintf((char*)filename, "reg_%d.cplx", counter);
+	write_nd_array<float_complext>( &reg_host_[idx], filename );
+	counter++; */
+
+	buffer_update_needed_[idx] = false;
       }
 
       // Prepare data array for the downstream reconstruction
       //
       
       boost::shared_ptr< hoNDArray<float_complext> > samples_host = 
-        extract_samples_from_queue( &recon_readout_queue_[idx], true, set, slice );
+	extract_samples_from_queue( &recon_readout_queue_[idx], true, set, slice );
       
       // Preapre the trajectory and dcw arrays.
       // They have already been computed above 
@@ -637,9 +633,9 @@
       
       if( !(/*rotations_per_reconstruction_ == 0 ||*/ buffer_using_solver_) ){
       	extract_trajectory_and_dcw_from_queue( &recon_traj_queue_[idx], true, set, slice, 
-                                               samples_per_readout_*readouts_per_frame_[idx],
-                                               std::max(1L, frames_per_rotation_[idx]*rotations_per_reconstruction_),
-                                               &traj, &dcw );
+					       samples_per_readout_*readouts_per_frame_[idx],
+					       std::max(1L, frames_per_rotation_[idx]*rotations_per_reconstruction_),
+					       &traj, &dcw );
       }
 
       // Set up the Sense job
@@ -657,40 +653,40 @@
       //
 
       long frames_per_reconstruction = 
-        std::max( 1L, frames_per_rotation_[idx]*rotations_per_reconstruction_ );
+	std::max( 1L, frames_per_rotation_[idx]*rotations_per_reconstruction_ );
       
       if( image_headers_queue_[idx].message_count() != frames_per_reconstruction ){
-        sj->release();
-        GADGET_DEBUG2("Unexpected size of image header queue: %d, %d\n", 
-                      image_headers_queue_[idx].message_count(), frames_per_reconstruction);
-        return GADGET_FAIL;
+	sj->release();
+	GADGET_DEBUG2("Unexpected size of image header queue: %d, %d\n", 
+		      image_headers_queue_[idx].message_count(), frames_per_reconstruction);
+	return GADGET_FAIL;
       }
       
       sj->getObjectPtr()->image_headers_ =
-        boost::shared_array<ISMRMRD::ImageHeader>( new ISMRMRD::ImageHeader[frames_per_reconstruction] );
+      boost::shared_array<ISMRMRD::ImageHeader>( new ISMRMRD::ImageHeader[frames_per_reconstruction] );
       
       for( unsigned int i=0; i<frames_per_reconstruction; i++ ){	
 
-        ACE_Message_Block *mbq;
-
-        if( image_headers_queue_[idx].dequeue_head(mbq) < 0 ) {
-          sj->release();
-          GADGET_DEBUG1("Image header dequeue failed\n");
-          return GADGET_FAIL;
-        }
-	
-        GadgetContainerMessage<ISMRMRD::ImageHeader> *m = AsContainerMessage<ISMRMRD::ImageHeader>(mbq);
-        sj->getObjectPtr()->image_headers_[i] = *m->getObjectPtr();
-
-        // In sliding window mode the header might need to go back at the end of the queue for reuse
-        // 
-	
-        if( i >= frames_per_reconstruction-sliding_window_rotations_*frames_per_rotation_[idx] ){
-          image_headers_queue_[idx].enqueue_tail(m);
-        }
-        else {
-          m->release();
-        }
+	ACE_Message_Block *mbq;
+
+	if( image_headers_queue_[idx].dequeue_head(mbq) < 0 ) {
+	  sj->release();
+	  GADGET_DEBUG1("Image header dequeue failed\n");
+	  return GADGET_FAIL;
+	}
+	
+	GadgetContainerMessage<ISMRMRD::ImageHeader> *m = AsContainerMessage<ISMRMRD::ImageHeader>(mbq);
+	sj->getObjectPtr()->image_headers_[i] = *m->getObjectPtr();
+
+	// In sliding window mode the header might need to go back at the end of the queue for reuse
+	// 
+	
+	if( i >= frames_per_reconstruction-sliding_window_rotations_*frames_per_rotation_[idx] ){
+	  image_headers_queue_[idx].enqueue_tail(m);
+	}
+	else {
+	  m->release();
+	}
       }
       
       // The Sense Job needs an image header as well. 
@@ -705,9 +701,9 @@
       //
       
       if (this->next()->putq(m4) < 0) {
-        GADGET_DEBUG1("Failed to put job on queue.\n");
-        m4->release();
-        return GADGET_FAIL;
+	GADGET_DEBUG1("Failed to put job on queue.\n");
+	m4->release();
+	return GADGET_FAIL;
       }
     }
     
@@ -741,11 +737,11 @@
   
   boost::shared_ptr< hoNDArray<float_complext> > 
   gpuGenericSensePrepGadget::extract_samples_from_queue ( ACE_Message_Queue<ACE_MT_SYNCH> *queue, 
-                                                          bool sliding_window, unsigned int set, unsigned int slice )
+							  bool sliding_window, unsigned int set, unsigned int slice )
   {    
     unsigned int readouts_buffered = queue->message_count();
     
-    std::vector<unsigned long long> dims;
+    std::vector<size_t> dims;
     dims.push_back(samples_per_readout_*readouts_buffered);
     dims.push_back(num_coils_[set*slices_+slice]);
     
@@ -755,38 +751,38 @@
       
       ACE_Message_Block* mbq;
       if (queue->dequeue_head(mbq) < 0) {
-        GADGET_DEBUG1("Message dequeue failed\n");
-        throw std::runtime_error("gpuGenericSensePrepGadget::extract_samples_from_queue: dequeing failed");	
+	GADGET_DEBUG1("Message dequeue failed\n");
+	throw std::runtime_error("gpuGenericSensePrepGadget::extract_samples_from_queue: dequeing failed");	
       }
       
       GadgetContainerMessage< hoNDArray< std::complex<float> > > *daq = AsContainerMessage<hoNDArray< std::complex<float> > >(mbq);
 	
       if (!daq) {
-        GADGET_DEBUG1("Unable to interpret data on message queue\n");
-        throw std::runtime_error("gpuGenericSensePrepGadget::extract_samples_from_queue: failed to interpret data");	
+	GADGET_DEBUG1("Unable to interpret data on message queue\n");
+	throw std::runtime_error("gpuGenericSensePrepGadget::extract_samples_from_queue: failed to interpret data");	
       }
 	
       for (unsigned int c = 0; c < num_coils_[set*slices_+slice]; c++) {
 	
-        float_complext *data_ptr = host_samples->get_data_ptr();
-        data_ptr += c*samples_per_readout_*readouts_buffered+p*samples_per_readout_;
+	float_complext *data_ptr = host_samples->get_data_ptr();
+	data_ptr += c*samples_per_readout_*readouts_buffered+p*samples_per_readout_;
 	    
-        std::complex<float> *r_ptr = daq->getObjectPtr()->get_data_ptr();
-        r_ptr += c*daq->getObjectPtr()->get_size(0);
+	std::complex<float> *r_ptr = daq->getObjectPtr()->get_data_ptr();
+	r_ptr += c*daq->getObjectPtr()->get_size(0);
 	  
-        memcpy(data_ptr, r_ptr, samples_per_readout_*sizeof(float_complext));
+	memcpy(data_ptr, r_ptr, samples_per_readout_*sizeof(float_complext));
       }
 
       // In sliding window mode the readout might need to go back at the end of the queue
       // 
       
       long readouts_in_sliding_window = sliding_window_readouts_ + 
-        readouts_per_frame_[set*slices_+slice]*frames_per_rotation_[set*slices_+slice]*sliding_window_rotations_;
+	readouts_per_frame_[set*slices_+slice]*frames_per_rotation_[set*slices_+slice]*sliding_window_rotations_;
 
       if( sliding_window && p >= (readouts_buffered-readouts_in_sliding_window) )
-        queue->enqueue_tail(mbq);
+	queue->enqueue_tail(mbq);
       else
-        mbq->release();
+	mbq->release();
     } 
     
     return host_samples;
@@ -794,7 +790,7 @@
   
   boost::shared_ptr< hoNDArray<float> > 
   gpuGenericSensePrepGadget::extract_trajectory_from_queue ( ACE_Message_Queue<ACE_MT_SYNCH> *queue, 
-                                                             bool sliding_window, unsigned int set, unsigned int slice )
+							     bool sliding_window, unsigned int set, unsigned int slice )
   {    
     if(!queue) {
       GADGET_DEBUG1("Illegal queue pointer, cannot extract trajectory\n");
@@ -813,7 +809,7 @@
     
     unsigned int readouts_buffered = queue->message_count();
     
-    std::vector<unsigned long long> dims;
+    std::vector<size_t> dims;
     dims.push_back(3);
     dims.push_back(samples_per_readout_);
     dims.push_back(readouts_buffered);
@@ -823,15 +819,15 @@
     for (unsigned int p=0; p<readouts_buffered; p++) {      
       ACE_Message_Block* mbq;
       if (queue->dequeue_head(mbq) < 0) {
-        GADGET_DEBUG1("Message dequeue failed\n");
-        throw std::runtime_error("gpuGenericSensePrepGadget::extract_trajectory_from_queue: dequeing failed");	
+	GADGET_DEBUG1("Message dequeue failed\n");
+	throw std::runtime_error("gpuGenericSensePrepGadget::extract_trajectory_from_queue: dequeing failed");	
       }
       
       GadgetContainerMessage< hoNDArray<float> > *daq = AsContainerMessage<hoNDArray<float> >(mbq);
 	
       if (!daq) {
-        GADGET_DEBUG1("Unable to interpret data on message queue\n");
-        throw std::runtime_error("gpuGenericSensePrepGadget::extract_trajectory_from_queue: failed to interpret data");	
+	GADGET_DEBUG1("Unable to interpret data on message queue\n");
+	throw std::runtime_error("gpuGenericSensePrepGadget::extract_trajectory_from_queue: failed to interpret data");	
       }
 
       float *data_ptr = host_samples->get_data_ptr();
@@ -845,12 +841,12 @@
       // 
       
       long readouts_in_sliding_window = sliding_window_readouts_ + 
-        readouts_per_frame_[set*slices_+slice]*frames_per_rotation_[set*slices_+slice]*sliding_window_rotations_;
+	readouts_per_frame_[set*slices_+slice]*frames_per_rotation_[set*slices_+slice]*sliding_window_rotations_;
 
       if( sliding_window && p >= (readouts_buffered-readouts_in_sliding_window) )
-        queue->enqueue_tail(mbq);
+	queue->enqueue_tail(mbq);
       else
-        mbq->release();
+	mbq->release();
     } 
     
     return host_samples;
@@ -871,13 +867,13 @@
     boost::shared_ptr< hoNDArray<float> > host_traj_dcw =
       extract_trajectory_from_queue( queue, sliding_window, set, slice );
     
-    std::vector<unsigned long long> order;
+    std::vector<size_t> order;
     order.push_back(1); order.push_back(2); order.push_back(0);
     
     boost::shared_ptr< hoNDArray<float> > host_traj_dcw_shifted =
       permute( host_traj_dcw.get(), &order );
     
-    std::vector<unsigned long long> dims_1d;
+    std::vector<size_t> dims_1d;
     dims_1d.push_back(host_traj_dcw_shifted->get_size(0)*host_traj_dcw_shifted->get_size(1));
     
     {
@@ -885,7 +881,7 @@
       *dcw = tmp;
     }
     
-    std::vector<unsigned long long> dims_2d = dims_1d;
+    std::vector<size_t> dims_2d = dims_1d;
     dims_2d.push_back(2);
     
     order.clear();
@@ -922,7 +918,7 @@
     unsigned int idx = set*slices_+slice;
     
     GADGET_DEBUG2("\nReconfiguring:\n#readouts/frame:%d\n#frames/rotation: %d\n#rotations/reconstruction:%d\n", 
-                  readouts_per_frame_[idx], frames_per_rotation_[idx], rotations_per_reconstruction_);
+		  readouts_per_frame_[idx], frames_per_rotation_[idx], rotations_per_reconstruction_);
     
     buffer_frames_per_rotation_[idx] = get_int_value(std::string("buffer_frames_per_rotation").c_str());
     
@@ -939,19 +935,11 @@
     
     if( buffer_frames_per_rotation_[idx] == 1 ){ // Is this general enough to detect golden ratio type trajectories?
 
-<<<<<<< HEAD
-      acc_buffer->setup( from_std_vector<unsigned int,2>(image_dimensions_recon_), image_dimensions_recon_os_, 
-                         kernel_width_, num_coils_[idx], 1, buffer_length_in_rotations_ );
-    }else{
-      acc_buffer->setup( from_std_vector<unsigned int,2>(image_dimensions_recon_), image_dimensions_recon_os_, 
-                         kernel_width_, num_coils_[idx], buffer_length_in_rotations_, buffer_frames_per_rotation_[idx] );
-=======
-      acc_buffer->setup( from_std_vector<unsigned long long,2>(image_dimensions_recon_), image_dimensions_recon_os_, 
+      acc_buffer->setup( from_std_vector<size_t,2>(image_dimensions_recon_), image_dimensions_recon_os_, 
 			 kernel_width_, num_coils_[idx], 1, buffer_length_in_rotations_ );
     }else{
-      acc_buffer->setup( from_std_vector<unsigned long long,2>(image_dimensions_recon_), image_dimensions_recon_os_, 
+      acc_buffer->setup( from_std_vector<size_t,2>(image_dimensions_recon_), image_dimensions_recon_os_, 
 			 kernel_width_, num_coils_[idx], buffer_length_in_rotations_, buffer_frames_per_rotation_[idx] );
->>>>>>> c5e7cc20
     }
     reconfigure_[idx] = false;
   }
