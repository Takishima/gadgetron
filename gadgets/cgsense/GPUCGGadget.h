#ifndef GPUCGGADGET_H
#define GPUCGGADGET_H
#pragma once

#include <ace/Synch.h>
#include <ace/Mutex.h>

#include <complex>

#include "gadgetroncgsense_export.h"
#include "NFFT.h"
#include "cuCgSolver.h"
#include "Gadget.h"
#include "GadgetMRIHeaders.h"
#include "cuNonCartesianSenseOperator.h"
#include "cuCgPreconditioner.h"
#include "cuSenseRHSBuffer.h"
#include "cuImageOperator.h"
#include "ismrmrd.h"

namespace Gadgetron{

class EXPORTGADGETSCGSENSE GPUCGGadget : public Gadget2< ISMRMRD::AcquisitionHeader, hoNDArray< std::complex<float> > >
{

public:
	GPUCGGadget();
	virtual ~GPUCGGadget();

protected:
	virtual int parameter_changed(std::string name, std::string new_value, std::string old_value);

	bool position_equal(float* position) {
		for (unsigned int i = 0; i < 3; i++) {
			if (position_[i] != position[i]) return false;
		}
		return true;
	}

<<<<<<< HEAD
        bool read_dir_equal(float* read_dir) {
                for (unsigned int i = 0; i < 3; i++) {
                        if (read_dir_[i] != read_dir[i]) return false;
=======
        bool read_dir_equal(float* cosines) {
                for (unsigned int i = 0; i < 3; i++) {
                        if (read_dir_[i] != cosines[i]) return false;
>>>>>>> 8b43a4f1
                }
                return true;
        }

<<<<<<< HEAD
        bool phase_dir_equal(float* phase_dir) {
                for (unsigned int i = 0; i < 3; i++) {
                        if (phase_dir_[i] != phase_dir[i]) return false;
=======
        bool phase_dir_equal(float* cosines) {
                for (unsigned int i = 0; i < 3; i++) {
                        if (phase_dir_[i] != cosines[i]) return false;
>>>>>>> 8b43a4f1
                }
                return true;
        }

<<<<<<< HEAD
        bool slice_dir_equal(float* slice_dir) {
                for (unsigned int i = 0; i < 3; i++) {
                        if (slice_dir_[i] != slice_dir[i]) return false;
=======
        bool slice_dir_equal(float* cosines) {
                for (unsigned int i = 0; i < 3; i++) {
                        if (slice_dir_[i] != cosines[i]) return false;
>>>>>>> 8b43a4f1
                }
                return true;
        }

	virtual int process( GadgetContainerMessage< ISMRMRD::AcquisitionHeader >* m1, GadgetContainerMessage< hoNDArray< std::complex<float> > > * m2 );
	virtual int process_config( ACE_Message_Block* mb );

	virtual boost::shared_ptr< cuNDArray<floatd2> > calculate_trajectory() = 0;
	virtual boost::shared_ptr< cuNDArray<float> > calculate_density_compensation() = 0;

	virtual int copy_samples_for_profile( float* host_base_ptr, std::complex<float>* data_base_ptr, int profile_no, int channel_no );
	virtual int configure_channels();
	virtual boost::shared_ptr< cuNDArray<float_complext> > upload_samples();

	ACE_Message_Queue<ACE_MT_SYNCH> buffer_;
	int slice_no_;
	int profiles_per_frame_;
	int shared_profiles_;
	int channels_;
	int samples_per_profile_;
	int device_number_;
	uintd2 matrix_size_;
	uintd2 matrix_size_os_;
	unsigned int number_of_iterations_;
	double cg_limit_;
	double oversampling_;
	double kernel_width_;
	double kappa_;

	float position_[3];
        float read_dir_[3];
        float phase_dir_[3];
        float slice_dir_[3];

	int current_profile_offset_;
	int allocated_samples_;
	float *data_host_ptr_;

	bool is_configured_;

	// Define conjugate gradient solver
	cuCgSolver<float_complext> cg_;

	// Define non-Cartesian Sense Encofing operator
	boost::shared_ptr< cuNonCartesianSenseOperator<float,2> > E_;

	// Define preconditioner
	boost::shared_ptr< cuCgPreconditioner<float_complext> > D_;

	// Define regularization image operator
	boost::shared_ptr< cuImageOperator<float_complext> > R_;

	// Define rhs operator (for regularization)
	boost::shared_ptr< cuSenseRHSBuffer<float,2> > rhs_buffer_;

	// Density compensation weights
	bool dcw_computed_;

	int image_series_;
	int image_counter_;

	ACE_Thread_Mutex mutex_;
};
}
#endif //GPUCGGADGET<|MERGE_RESOLUTION|>--- conflicted
+++ resolved
@@ -18,122 +18,106 @@
 #include "cuImageOperator.h"
 #include "ismrmrd.h"
 
-namespace Gadgetron{
+namespace Gadgetron {
 
-class EXPORTGADGETSCGSENSE GPUCGGadget : public Gadget2< ISMRMRD::AcquisitionHeader, hoNDArray< std::complex<float> > >
-{
+  class EXPORTGADGETSCGSENSE GPUCGGadget : public Gadget2< ISMRMRD::AcquisitionHeader, hoNDArray< std::complex<float> > >
+  {
 
-public:
-	GPUCGGadget();
-	virtual ~GPUCGGadget();
+  public:
+    GPUCGGadget();
+    virtual ~GPUCGGadget();
 
-protected:
-	virtual int parameter_changed(std::string name, std::string new_value, std::string old_value);
+  protected:
+    virtual int parameter_changed(std::string name, std::string new_value, std::string old_value);
 
-	bool position_equal(float* position) {
-		for (unsigned int i = 0; i < 3; i++) {
-			if (position_[i] != position[i]) return false;
-		}
-		return true;
-	}
+    bool position_equal(float* position) {
+      for (unsigned int i = 0; i < 3; i++) {
+	if (position_[i] != position[i]) return false;
+      }
+      return true;
+    }
 
-<<<<<<< HEAD
-        bool read_dir_equal(float* read_dir) {
-                for (unsigned int i = 0; i < 3; i++) {
-                        if (read_dir_[i] != read_dir[i]) return false;
-=======
-        bool read_dir_equal(float* cosines) {
-                for (unsigned int i = 0; i < 3; i++) {
-                        if (read_dir_[i] != cosines[i]) return false;
->>>>>>> 8b43a4f1
-                }
-                return true;
-        }
+    bool read_dir_equal(float* cosines) {
+      for (unsigned int i = 0; i < 3; i++) {
+	if (read_dir_[i] != cosines[i]) return false;
+      }
+      return true;
+    }
 
-<<<<<<< HEAD
-        bool phase_dir_equal(float* phase_dir) {
-                for (unsigned int i = 0; i < 3; i++) {
-                        if (phase_dir_[i] != phase_dir[i]) return false;
-=======
-        bool phase_dir_equal(float* cosines) {
-                for (unsigned int i = 0; i < 3; i++) {
-                        if (phase_dir_[i] != cosines[i]) return false;
->>>>>>> 8b43a4f1
-                }
-                return true;
-        }
+    bool phase_dir_equal(float* cosines) {
+      for (unsigned int i = 0; i < 3; i++) {
+	if (phase_dir_[i] != cosines[i]) return false;
+      }
+      return true;
+    }
 
-<<<<<<< HEAD
-        bool slice_dir_equal(float* slice_dir) {
-                for (unsigned int i = 0; i < 3; i++) {
-                        if (slice_dir_[i] != slice_dir[i]) return false;
-=======
-        bool slice_dir_equal(float* cosines) {
-                for (unsigned int i = 0; i < 3; i++) {
-                        if (slice_dir_[i] != cosines[i]) return false;
->>>>>>> 8b43a4f1
-                }
-                return true;
-        }
+    bool slice_dir_equal(float* cosines) {
+      for (unsigned int i = 0; i < 3; i++) {
+	if (slice_dir_[i] != cosines[i]) return false;
+      }
+      return true;
+    }
 
-	virtual int process( GadgetContainerMessage< ISMRMRD::AcquisitionHeader >* m1, GadgetContainerMessage< hoNDArray< std::complex<float> > > * m2 );
-	virtual int process_config( ACE_Message_Block* mb );
+    virtual int process( GadgetContainerMessage< ISMRMRD::AcquisitionHeader >* m1, GadgetContainerMessage< hoNDArray< std::complex<float> > > * m2 );
+    virtual int process_config( ACE_Message_Block* mb );
 
-	virtual boost::shared_ptr< cuNDArray<floatd2> > calculate_trajectory() = 0;
-	virtual boost::shared_ptr< cuNDArray<float> > calculate_density_compensation() = 0;
+    virtual boost::shared_ptr< cuNDArray<floatd2> > calculate_trajectory() = 0;
+    virtual boost::shared_ptr< cuNDArray<float> > calculate_density_compensation() = 0;
 
-	virtual int copy_samples_for_profile( float* host_base_ptr, std::complex<float>* data_base_ptr, int profile_no, int channel_no );
-	virtual int configure_channels();
-	virtual boost::shared_ptr< cuNDArray<float_complext> > upload_samples();
+    virtual int copy_samples_for_profile( float* host_base_ptr, std::complex<float>* data_base_ptr, int profile_no, int channel_no );
+    virtual int configure_channels();
+    virtual boost::shared_ptr< cuNDArray<float_complext> > upload_samples();
 
-	ACE_Message_Queue<ACE_MT_SYNCH> buffer_;
-	int slice_no_;
-	int profiles_per_frame_;
-	int shared_profiles_;
-	int channels_;
-	int samples_per_profile_;
-	int device_number_;
-	uintd2 matrix_size_;
-	uintd2 matrix_size_os_;
-	unsigned int number_of_iterations_;
-	double cg_limit_;
-	double oversampling_;
-	double kernel_width_;
-	double kappa_;
+    ACE_Message_Queue<ACE_MT_SYNCH> buffer_;
+    int slice_no_;
+    int profiles_per_frame_;
+    int shared_profiles_;
+    int channels_;
+    int samples_per_profile_;
+    int device_number_;
+    uintd2 matrix_size_;
+    uintd2 matrix_size_os_;
+    unsigned int number_of_iterations_;
+    double cg_limit_;
+    double oversampling_;
+    double kernel_width_;
+    double kappa_;
 
-	float position_[3];
-        float read_dir_[3];
-        float phase_dir_[3];
-        float slice_dir_[3];
+    float position_[3];
+    float read_dir_[3];
+    float phase_dir_[3];
+    float slice_dir_[3];
 
-	int current_profile_offset_;
-	int allocated_samples_;
-	float *data_host_ptr_;
+    int current_profile_offset_;
+    int allocated_samples_;
+    float *data_host_ptr_;
 
-	bool is_configured_;
+    bool is_configured_;
 
-	// Define conjugate gradient solver
-	cuCgSolver<float_complext> cg_;
+    // Define conjugate gradient solver
+    cuCgSolver<float_complext> cg_;
 
-	// Define non-Cartesian Sense Encofing operator
-	boost::shared_ptr< cuNonCartesianSenseOperator<float,2> > E_;
+    // Define non-Cartesian Sense Encofing operator
+    boost::shared_ptr< cuNonCartesianSenseOperator<float,2> > E_;
 
-	// Define preconditioner
-	boost::shared_ptr< cuCgPreconditioner<float_complext> > D_;
+    // Define preconditioner
+    boost::shared_ptr< cuCgPreconditioner<float_complext> > D_;
 
-	// Define regularization image operator
-	boost::shared_ptr< cuImageOperator<float_complext> > R_;
+    // Define regularization image operator
+    boost::shared_ptr< cuImageOperator<float_complext> > R_;
 
-	// Define rhs operator (for regularization)
-	boost::shared_ptr< cuSenseRHSBuffer<float,2> > rhs_buffer_;
+    // Define rhs operator (for regularization)
+    boost::shared_ptr< cuSenseRHSBuffer<float,2> > rhs_buffer_;
 
-	// Density compensation weights
-	bool dcw_computed_;
+    // Density compensation weights
+    bool dcw_computed_;
 
-	int image_series_;
-	int image_counter_;
+    int image_series_;
+    int image_counter_;
 
-	ACE_Thread_Mutex mutex_;
-};
+    ACE_Thread_Mutex mutex_;
+  };
+
 }
+
 #endif //GPUCGGADGET