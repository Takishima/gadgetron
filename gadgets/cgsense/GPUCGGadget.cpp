#include "GPUCGGadget.h"
#include "Gadgetron.h"
#include "GadgetMRIHeaders.h"
#include "ndarray_vector_td_utilities.h"
#include "b1_map.h"
#include "GadgetIsmrmrdReadWrite.h"

#include "hoNDArray_fileio.h"

#include "tinyxml.h"

GPUCGGadget::GPUCGGadget()
: slice_no_(0)
, profiles_per_frame_(32)
, shared_profiles_(0)
, channels_(0)
, samples_per_profile_(0)
, device_number_(0)
, number_of_iterations_(5)
, cg_limit_(1e-6)
, oversampling_(1.25)
, kernel_width_(5.5)
, kappa_(0.1)
, current_profile_offset_(0)
, allocated_samples_(0)
, data_host_ptr_(0x0)
, is_configured_(false)
, dcw_computed_(false)
, image_series_(0)
, image_counter_(0)
, mutex_("GPUCGMutex")
{
	matrix_size_ = uintd2(0,0);
	matrix_size_os_ = uintd2(0,0);
	memset(position_, 0, 3*sizeof(float));
	memset(quaternion_, 0, 4*sizeof(float));
	pass_on_undesired_data_ = true; // We will make one of these for each slice and so data should be passed on.
}

GPUCGGadget::~GPUCGGadget() {}

int GPUCGGadget::process_config( ACE_Message_Block* mb )
{
	GADGET_DEBUG1("\nGPUCGGadget::process_config\n");

	slice_no_ = get_int_value(std::string("sliceno").c_str());

	device_number_ = get_int_value(std::string("deviceno").c_str());

	int number_of_devices = 0;
	if (cudaGetDeviceCount(&number_of_devices)!= cudaSuccess) {
		GADGET_DEBUG1( "Error: unable to query number of CUDA devices.\n" );
		return GADGET_FAIL;
	}

	if (number_of_devices == 0) {
		GADGET_DEBUG1( "Error: No available CUDA devices.\n" );
		return GADGET_FAIL;
	}

	if (device_number_ >= number_of_devices) {
		GADGET_DEBUG2("Adjusting device number from %d to %d\n", device_number_,  (device_number_%number_of_devices));
		device_number_ = (device_number_%number_of_devices);
	}

	if (cudaSetDevice(device_number_)!= cudaSuccess) {
		GADGET_DEBUG1( "Error: unable to set CUDA device.\n" );
		return GADGET_FAIL;
	}

	profiles_per_frame_ = get_int_value(std::string("profiles_per_frame").c_str());
	shared_profiles_ = get_int_value(std::string("shared_profiles").c_str());
	number_of_iterations_ = get_int_value(std::string("number_of_iterations").c_str());
	cg_limit_ = get_double_value(std::string("cg_limit").c_str());
	oversampling_ = get_double_value(std::string("oversampling").c_str());
	kernel_width_ = get_double_value(std::string("kernel_width").c_str());
	kappa_ = get_double_value(std::string("kappa").c_str());
	pass_on_undesired_data_ = get_bool_value(std::string("pass_on_undesired_data").c_str());
	image_series_ = this->get_int_value("image_series");

	if( shared_profiles_ > (profiles_per_frame_-1) ){
		GADGET_DEBUG1("\nWARNING: GPUCGGadget::process_config: shared_profiles exceeds profiles_per_frame-1.\n");
		shared_profiles_ = profiles_per_frame_-1;
	}

	boost::shared_ptr<ISMRMRD::ismrmrdHeader> cfg = parseIsmrmrdXMLHeader(std::string(mb->rd_ptr()));

	std::vector<long> dims;
	ISMRMRD::ismrmrdHeader::encoding_sequence e_seq = cfg->encoding();
	if (e_seq.size() != 1) {
		GADGET_DEBUG2("Number of encoding spaces: %d\n", e_seq.size());
		GADGET_DEBUG1("This Gadget only supports one encoding space\n");
		return GADGET_FAIL;
	}

	ISMRMRD::encodingSpaceType e_space = (*e_seq.begin()).encodedSpace();
	ISMRMRD::encodingSpaceType r_space = (*e_seq.begin()).reconSpace();
	ISMRMRD::encodingLimitsType e_limits = (*e_seq.begin()).encodingLimits();

	if (!is_configured_) {

		cudaDeviceProp deviceProp;
		if( cudaGetDeviceProperties( &deviceProp, device_number_ ) != cudaSuccess) {
			GADGET_DEBUG1( "\nError: unable to query device properties.\n" );
			return GADGET_FAIL;
		}

		unsigned int warp_size = deviceProp.warpSize;

		samples_per_profile_ = e_space.matrixSize().x();
		channels_ = cfg->acquisitionSystemInformation().present() && cfg->acquisitionSystemInformation().get().receiverChannels().present() ?
				cfg->acquisitionSystemInformation().get().receiverChannels().get() : 1;

		matrix_size_ = uintd2(e_space.matrixSize().x(), e_space.matrixSize().y());

		GADGET_DEBUG2("\nMatrix size  : [%d,%d] \n", matrix_size_.vec[0], matrix_size_.vec[1]);

		matrix_size_os_ =
				uintd2(static_cast<unsigned int>(ceil((matrix_size_.vec[0]*oversampling_)/warp_size)*warp_size),
						static_cast<unsigned int>(ceil((matrix_size_.vec[1]*oversampling_)/warp_size)*warp_size));

		GADGET_DEBUG2("\nMatrix size OS: [%d,%d] \n", matrix_size_os_.vec[0], matrix_size_os_.vec[1]);

		GADGET_DEBUG2("Using device number %d for slice %d\n", device_number_, slice_no_);

		// Allocate encoding operator for non-Cartesian Sense
		std::vector<unsigned int> image_dims = uintd_to_vector<2>(matrix_size_);
		E_ = boost::shared_ptr< cuNonCartesianSenseOperator<float,2> >( new cuNonCartesianSenseOperator<float,2>() );
		E_->set_device(device_number_);
		E_->set_domain_dimensions(&image_dims);

		// Allocate preconditioner
		D_ = boost::shared_ptr< cuCgPrecondWeights<float_complext> >( new cuCgPrecondWeights<float_complext>() );
		//D_->set_device(device_number_);

		// Allocate regularization image operator
		R_ = boost::shared_ptr< cuImageOperator<float,float_complext> >( new cuImageOperator<float,float_complext>() );
		R_->set_device(device_number_);
		R_->set_weight( kappa_ );

		cg_.set_device(device_number_);

		// Setup solver
		cg_.set_encoding_operator( E_ );        // encoding matrix
		cg_.add_regularization_operator( R_ );  // regularization matrix
		cg_.set_preconditioner( D_ );           // preconditioning matrix
		cg_.set_max_iterations( number_of_iterations_ );
		cg_.set_tc_tolerance( cg_limit_ );
		cg_.set_output_mode( cuCgSolver<float, float_complext>::OUTPUT_SILENT );

		if( configure_channels() == GADGET_FAIL )
			return GADGET_FAIL;

		is_configured_ = true;
	}

	return GADGET_OK;
}


int GPUCGGadget::configure_channels()
{
	// We do not have a csm yet, so initialize a dummy one to purely ones
	boost::shared_ptr< cuNDArray<float_complext> > csm = boost::shared_ptr< cuNDArray<float_complext> >( new cuNDArray<float_complext> );
	std::vector<unsigned int> csm_dims = uintd_to_vector<2>(matrix_size_); csm_dims.push_back( channels_ );

	if( csm->create( &csm_dims ) == 0x0 ) {
		GADGET_DEBUG1( "\nError: unable to create csm.\n" );
		return GADGET_FAIL;
	}

	if( !cuNDA_clear<float_complext>( csm.get(), float_complext(1) ) ){
		GADGET_DEBUG1( "\nError: unable to clear csm.\n" );
		return GADGET_FAIL;
	}

	// Setup matrix operator
	E_->set_csm(csm);

	if( E_->setup( matrix_size_, matrix_size_os_, kernel_width_ ) < 0 ){
		GADGET_DEBUG1( "\nError: unable to setup encoding operator.\n" );
		return GADGET_FAIL;
	}

	// Allocate rhs buffer
	rhs_buffer_ = boost::shared_ptr< cuSenseRHSBuffer<float,2> >( new cuSenseRHSBuffer<float,2>() );
	rhs_buffer_->set_num_coils( channels_ );
	rhs_buffer_->set_sense_operator( E_ );
	return GADGET_OK;
}

int GPUCGGadget::process(GadgetContainerMessage<ISMRMRD::AcquisitionHeader>* m1, GadgetContainerMessage< hoNDArray< std::complex<float> > >* m2)
{

	if (!is_configured_) {
		GADGET_DEBUG1("\nData received before configuration complete\n");
		return GADGET_FAIL;
	}

	//Is this data for me?
	if (m1->getObjectPtr()->idx.slice != slice_no_) {

		//This data is not for me
		if (pass_on_undesired_data_) {
			this->next()->putq(m1);
		} else {
			GADGET_DEBUG2("Dropping slice: %d\n", m1->getObjectPtr()->idx.slice);
			m1->release();
		}
		return GADGET_OK;
	}

	mutex_.acquire();

	// Check if some upstream gadget has modified the number of channels or samples per profile
	// since the global configuration is no longer valid then...
	//

	if( m1->getObjectPtr()->number_of_samples != samples_per_profile_ ) {
		GADGET_DEBUG2("Adjusting #samples per profile from %d to %d\n", samples_per_profile_,  m1->getObjectPtr()->number_of_samples );
		samples_per_profile_ = m1->getObjectPtr()->number_of_samples;
		allocated_samples_ = 0; // the samples buffers are freed and re-allocated in 'upload_samples()'
	}

	if( m1->getObjectPtr()->active_channels != channels_ ) {
		GADGET_DEBUG2("Adjusting #channels from %d to %d\n", channels_,  m1->getObjectPtr()->active_channels );
		channels_ = m1->getObjectPtr()->active_channels;
		allocated_samples_ = 0; // the samples buffers are freed and re-allocated in 'upload_samples()'
		if( configure_channels() == GADGET_FAIL ) // Update buffers dependant on #channels
			return GADGET_FAIL;
	}

	// Check to see of the imaging plane has changed
	if (!quaternion_equal(m1->getObjectPtr()->quaternion) || !position_equal(m1->getObjectPtr()->position)) {
		rhs_buffer_->clear();
		memcpy(position_,m1->getObjectPtr()->position,3*sizeof(float));
		memcpy(quaternion_,m1->getObjectPtr()->quaternion,4*sizeof(float));
	}

	buffer_.enqueue_tail(m1);

	if ((int)buffer_.message_count() >= profiles_per_frame_) {

		boost::shared_ptr< cuNDArray<floatd2> > traj = calculate_trajectory();

		if ( traj.get() == 0x0 ) {
			GADGET_DEBUG1("\nFailed to calculate trajectory\n");
			return GADGET_FAIL;
		}

		boost::shared_ptr< cuNDArray<float> > dcw;
		if( !dcw_computed_){
			dcw = calculate_density_compensation();
			if( dcw.get() == 0x0 ) {
				GADGET_DEBUG1("\nFailed to calculate density compensation\n");
				return GADGET_FAIL;
			}
			E_->set_dcw(dcw);
			dcw_computed_ = false;
		}

		boost::shared_ptr< cuNDArray<float_complext> > device_samples = upload_samples();
		if( device_samples == 0x0 ) {
			GADGET_DEBUG1("\nFailed to upload samples to the GPU\n");
			return GADGET_FAIL;
		}

		if( E_->preprocess(traj.get()) < 0 ) {
			GADGET_DEBUG1("\nError during cgOperatorNonCartesianSense::preprocess()\n");
			return GADGET_FAIL;
		}

		rhs_buffer_->add_frame_data( device_samples.get(), traj.get() );

		boost::shared_ptr< cuNDArray<float_complext> > csm_data = rhs_buffer_->get_acc_coil_images();
		if( !csm_data.get() ){
			GADGET_DEBUG1("\nError during accumulation buffer computation\n");
			return GADGET_FAIL;
		}

		// Estimate CSM
		boost::shared_ptr< cuNDArray<float_complext> > csm = estimate_b1_map<float,2>( csm_data.get() );
		E_->set_csm(csm);

		boost::shared_ptr< std::vector<unsigned int> > reg_dims = csm_data->get_dimensions();
		reg_dims->pop_back();

		cuNDArray<float_complext> reg_image;
		if( reg_image.create(reg_dims.get()) == 0x0 ){
			GADGET_DEBUG1("\nError allocating regularization image on device\n");
			return GADGET_FAIL;
		}

		if( E_->mult_csm_conj_sum( csm_data.get(), &reg_image ) < 0 ){
			GADGET_DEBUG1("\nError combining coils to regularization image\n");
			return GADGET_FAIL;
		}

		R_->compute(&reg_image);

		// TODO: error check these computations

		// Define preconditioning weights
		boost::shared_ptr< cuNDArray<float> > _precon_weights = cuNDA_ss<float,float_complext>( csm.get(), 2 );
		cuNDA_axpy<float>( kappa_, R_->get(), _precon_weights.get() );
		cuNDA_reciprocal_sqrt<float>( _precon_weights.get() );
		boost::shared_ptr< cuNDArray<float_complext> > precon_weights = cuNDA_real_to_complext<float>( _precon_weights.get() );
		_precon_weights.reset();
		D_->set_weights( precon_weights );

		// Invoke solver
		boost::shared_ptr< cuNDArray<float_complext> > cgresult = cg_.solve(device_samples.get());

		if (!cgresult.get()) {
			GADGET_DEBUG1("\nIterative_sense_compute failed\n");
			return GADGET_FAIL;
		}

		//Now pass the reconstructed image on
<<<<<<< HEAD
		GadgetContainerMessage<GadgetMessageImage>* cm1 =
				new GadgetContainerMessage<GadgetMessageImage>();
=======
		GadgetContainerMessage<ISMRMRD::ImageHeader>* cm1 =
				new GadgetContainerMessage<ISMRMRD::ImageHeader>();
>>>>>>> 5279177a

		GadgetContainerMessage< hoNDArray< std::complex<float> > >* cm2 =
				new GadgetContainerMessage< hoNDArray< std::complex<float> > >();

		cm1->cont(cm2);

		std::vector<unsigned int> img_dims(2);
		img_dims[0] = matrix_size_.vec[0];
		img_dims[1] = matrix_size_.vec[1];

		if (cm2->getObjectPtr()->create(&img_dims) == 0x0) {
			GADGET_DEBUG1("\nUnable to allocate host image array");
			cm1->release();
			return GADGET_FAIL;
		}

		size_t data_length = prod(matrix_size_);

		cudaMemcpy(cm2->getObjectPtr()->get_data_ptr(),
				cgresult->get_data_ptr(),
				data_length*sizeof(std::complex<float>),
				cudaMemcpyDeviceToHost);

		cudaError_t err = cudaGetLastError();
		if( err != cudaSuccess ){
			GADGET_DEBUG2("\nUnable to copy result from device to host: %s", cudaGetErrorString(err));
			cm1->release();
			return GADGET_FAIL;
		}

		cm1->getObjectPtr()->matrix_size[0] = img_dims[0];
		cm1->getObjectPtr()->matrix_size[1] = img_dims[1];
		cm1->getObjectPtr()->matrix_size[2] = 1;
		cm1->getObjectPtr()->channels       = 1;
		cm1->getObjectPtr()->slice          = m1->getObjectPtr()->idx.slice;
<<<<<<< HEAD
		cm1->getObjectPtr()->time_stamp     = m1->getObjectPtr()->acquisition_time_stamp;

		memcpy(cm1->getObjectPtr()->position,m1->getObjectPtr()->position, sizeof(float)*3);
		memcpy(cm1->getObjectPtr()->quaternion,m1->getObjectPtr()->quaternion, sizeof(float)*4);

		cm1->getObjectPtr()->table_position = m1->getObjectPtr()->patient_table_position[0];
=======
		cm1->getObjectPtr()->acquisition_time_stamp     = m1->getObjectPtr()->acquisition_time_stamp;

		memcpy(cm1->getObjectPtr()->position,m1->getObjectPtr()->position, sizeof(float)*3);
		memcpy(cm1->getObjectPtr()->quaternion,m1->getObjectPtr()->quaternion, sizeof(float)*4);
		memcpy(cm1->getObjectPtr()->patient_table_position, m1->getObjectPtr()->patient_table_position, sizeof(float)*3);

>>>>>>> 5279177a
		cm1->getObjectPtr()->image_index = ++image_counter_;
		cm1->getObjectPtr()->image_series_index = image_series_;

		if (this->next()->putq(cm1) < 0) {
			GADGET_DEBUG1("\nFailed to result image on to Q\n");
			cm1->release();
			return GADGET_FAIL;
		}

		//Dequeue the message we don't need anymore
		ACE_Message_Block* mb_tmp;
		for (int i = 0; i < (profiles_per_frame_-shared_profiles_); i++) {
			buffer_.dequeue_head(mb_tmp);
			mb_tmp->release();
			current_profile_offset_++;
		}
	}

	mutex_.release();

	return GADGET_OK;
}


int GPUCGGadget::copy_samples_for_profile(float* host_base_ptr,
		std::complex<float>* data_base_ptr,
		int profile_no,
		int channel_no)
{

	memcpy(host_base_ptr +
			(channel_no*allocated_samples_ + profile_no*samples_per_profile_) * 2,
			data_base_ptr + channel_no*samples_per_profile_,
			sizeof(float)*samples_per_profile_*2);

	return GADGET_OK;
}

boost::shared_ptr< cuNDArray<float_complext> >  GPUCGGadget::upload_samples()
{

	int samples_needed =
			samples_per_profile_*
			profiles_per_frame_;

	if (samples_needed != allocated_samples_) {

		if( data_host_ptr_ ){
			delete[] data_host_ptr_;
			data_host_ptr_ = 0x0;
			allocated_samples_ = 0;
		}

		try {
			data_host_ptr_ = new float[channels_*samples_needed*2];
		} catch (...) {
			GADGET_DEBUG1("\nFailed to allocate host memory for samples\n");
			return boost::shared_ptr< cuNDArray<float_complext> >();
		}

		allocated_samples_ = samples_needed;

	}

	ACE_Message_Queue_Reverse_Iterator<ACE_MT_SYNCH> it(buffer_);
	int profiles_copied = 0;
	GadgetContainerMessage<ISMRMRD::AcquisitionHeader>* m1;
	GadgetContainerMessage< hoNDArray< std::complex<float> > >* m2;
	ACE_Message_Block* mb;

	while (profiles_copied < profiles_per_frame_) {
		it.next(mb);

		m1 = dynamic_cast< GadgetContainerMessage< ISMRMRD::AcquisitionHeader >* >(mb);
		if (!m1) {
			GADGET_DEBUG1("\nFailed to dynamic cast message\n");
			return boost::shared_ptr< cuNDArray<float_complext> >();
		}

		m2 = dynamic_cast< GadgetContainerMessage< hoNDArray< std::complex<float> > >* > (m1->cont());

		if (!m2) {
			GADGET_DEBUG1("\nFailed to dynamic cast message\n");
			return boost::shared_ptr< cuNDArray<float_complext> >();
		}

		std::complex<float> *d = m2->getObjectPtr()->get_data_ptr();
		int current_profile = profiles_per_frame_-profiles_copied-1;

		for (int i = 0; i < channels_; i++) {
			copy_samples_for_profile( data_host_ptr_, d, current_profile, i );
		}

		it.advance();
		profiles_copied++;
	}

	std::vector<unsigned int> dims; dims.push_back(samples_needed); dims.push_back(channels_);
	hoNDArray<float_complext> tmp;
	if( tmp.create( &dims, (float_complext*)data_host_ptr_, false ) == 0x0 ){
		GADGET_DEBUG1("\nFailed to create temporary host data array\n");
		return boost::shared_ptr< cuNDArray<float_complext> >();
	}

	boost::shared_ptr< cuNDArray<float_complext> > device_samples ( new cuNDArray<float_complext>(&tmp) );

	cudaError_t err = cudaGetLastError();
	if( err != cudaSuccess ){
		GADGET_DEBUG2("\nUnable to upload samples to GPU memory: %s", cudaGetErrorString(err));
		return boost::shared_ptr< cuNDArray<float_complext> >();
	}

	return device_samples;
}

int GPUCGGadget::parameter_changed(std::string name, std::string new_value, std::string old_value)
{
	mutex_.acquire();
	GADGET_DEBUG2("GPUCGGadget, changing parameter %s: %s -> %s\n", name.c_str(), old_value.c_str(), new_value.c_str());

	if (name.compare("profiles_per_frame") == 0) {
		profiles_per_frame_ = get_int_value(std::string("profiles_per_frame").c_str());
	}
	mutex_.release();

	return GADGET_OK;
}<|MERGE_RESOLUTION|>--- conflicted
+++ resolved
@@ -317,13 +317,8 @@
 		}
 
 		//Now pass the reconstructed image on
-<<<<<<< HEAD
-		GadgetContainerMessage<GadgetMessageImage>* cm1 =
-				new GadgetContainerMessage<GadgetMessageImage>();
-=======
 		GadgetContainerMessage<ISMRMRD::ImageHeader>* cm1 =
 				new GadgetContainerMessage<ISMRMRD::ImageHeader>();
->>>>>>> 5279177a
 
 		GadgetContainerMessage< hoNDArray< std::complex<float> > >* cm2 =
 				new GadgetContainerMessage< hoNDArray< std::complex<float> > >();
@@ -359,21 +354,12 @@
 		cm1->getObjectPtr()->matrix_size[2] = 1;
 		cm1->getObjectPtr()->channels       = 1;
 		cm1->getObjectPtr()->slice          = m1->getObjectPtr()->idx.slice;
-<<<<<<< HEAD
-		cm1->getObjectPtr()->time_stamp     = m1->getObjectPtr()->acquisition_time_stamp;
-
-		memcpy(cm1->getObjectPtr()->position,m1->getObjectPtr()->position, sizeof(float)*3);
-		memcpy(cm1->getObjectPtr()->quaternion,m1->getObjectPtr()->quaternion, sizeof(float)*4);
-
-		cm1->getObjectPtr()->table_position = m1->getObjectPtr()->patient_table_position[0];
-=======
 		cm1->getObjectPtr()->acquisition_time_stamp     = m1->getObjectPtr()->acquisition_time_stamp;
 
 		memcpy(cm1->getObjectPtr()->position,m1->getObjectPtr()->position, sizeof(float)*3);
 		memcpy(cm1->getObjectPtr()->quaternion,m1->getObjectPtr()->quaternion, sizeof(float)*4);
 		memcpy(cm1->getObjectPtr()->patient_table_position, m1->getObjectPtr()->patient_table_position, sizeof(float)*3);
 
->>>>>>> 5279177a
 		cm1->getObjectPtr()->image_index = ++image_counter_;
 		cm1->getObjectPtr()->image_series_index = image_series_;
 
