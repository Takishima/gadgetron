--- conflicted
+++ resolved
@@ -65,11 +65,7 @@
     weights_invalid_ = true;
   }
 
-<<<<<<< HEAD
-  bool is_first_scan_in_slice = ISMRMRD::FlagBit(ISMRMRD::FIRST_IN_SLICE).isSet(m1->flags);
-=======
   bool is_first_scan_in_slice = ISMRMRD::FlagBit(ISMRMRD::ACQ_FIRST_IN_SLICE).isSet(m1->flags);
->>>>>>> 5279177a
 
 
   //Depending on the sequence used, we could get into trouble if the sequence switches slice acquisition scheme before finishing a slice.
@@ -86,11 +82,7 @@
   last_line_ = line;
 
 
-<<<<<<< HEAD
-  bool is_last_scan_in_slice = ISMRMRD::FlagBit(ISMRMRD::LAST_IN_SLICE).isSet(m1->flags);
-=======
   bool is_last_scan_in_slice = ISMRMRD::FlagBit(ISMRMRD::ACQ_LAST_IN_SLICE).isSet(m1->flags);
->>>>>>> 5279177a
 
   if (is_last_scan_in_slice && acquiring_sequentially) {
     unsigned int min_ky, max_ky;
