--- conflicted
+++ resolved
@@ -14,152 +14,53 @@
 
 namespace Gadgetron{
 
-  template <class T> class EXPORTGADGETSGRAPPA GrappaWeightsDescription
-  {
-
-  public:
-    std::vector< std::pair<unsigned int, unsigned int> > sampled_region;
-    unsigned int acceleration_factor;
-    boost::shared_ptr<GrappaWeights<T> > destination;
-    std::vector<unsigned int> uncombined_channel_weights;
-    bool include_uncombined_channels_in_combined_weights;
-  };
-
-  template <class T> int GrappaWeightsCalculator<T>::svc(void)  {
-    ACE_TRACE(( ACE_TEXT("GrappaWeightsCalculator::svc") ));
-
-    ACE_Message_Block *mb;
-
-    while (this->getq(mb) >= 0) {
-      if (mb->msg_type() == ACE_Message_Block::MB_HANGUP) {
-        GADGET_DEBUG1("Hanging up in weights calculator\n");
-        if (this->putq(mb) == -1) {
-          ACE_ERROR_RETURN( (LM_ERROR,
-                             ACE_TEXT("%p\n"),
-                             ACE_TEXT("GrappaWeightsCalculator::svc, putq")),
-                            -1);
-        }
-        break;
-      }
-
-      GadgetContainerMessage< GrappaWeightsDescription<T> >* mb1
-        = AsContainerMessage< GrappaWeightsDescription<T> >(mb);
-
-      if (!mb1) {
-        mb->release();
-        return -2;
-      }
-
-      GadgetContainerMessage< hoNDArray< std::complex<T> > >* mb2
-        = AsContainerMessage< hoNDArray< std::complex<T> > >(mb1->cont());
-
-      if (!mb2) {
-        mb->release();
-        return -3;
-      }
-
-      hoNDArray<float_complext>* host_data =
+template <class T> class EXPORTGADGETSGRAPPA GrappaWeightsDescription
+{
+
+public:
+	std::vector< std::pair<unsigned int, unsigned int> > sampled_region;
+	unsigned int acceleration_factor;
+	boost::shared_ptr<GrappaWeights<T> > destination;
+	std::vector<unsigned int> uncombined_channel_weights;
+	bool include_uncombined_channels_in_combined_weights;
+};
+
+template <class T> int GrappaWeightsCalculator<T>::svc(void)  {
+	ACE_TRACE(( ACE_TEXT("GrappaWeightsCalculator::svc") ));
+
+	ACE_Message_Block *mb;
+
+	while (this->getq(mb) >= 0) {
+		if (mb->msg_type() == ACE_Message_Block::MB_HANGUP) {
+			GADGET_DEBUG1("Hanging up in weights calculator\n");
+			if (this->putq(mb) == -1) {
+				ACE_ERROR_RETURN( (LM_ERROR,
+						ACE_TEXT("%p\n"),
+						ACE_TEXT("GrappaWeightsCalculator::svc, putq")),
+						-1);
+			}
+			break;
+		}
+
+		GadgetContainerMessage< GrappaWeightsDescription<T> >* mb1
+		= AsContainerMessage< GrappaWeightsDescription<T> >(mb);
+
+		if (!mb1) {
+			mb->release();
+			return -2;
+		}
+
+		GadgetContainerMessage< hoNDArray< std::complex<T> > >* mb2
+		= AsContainerMessage< hoNDArray< std::complex<T> > >(mb1->cont());
+
+		if (!mb2) {
+			mb->release();
+			return -3;
+		}
+
+		hoNDArray<float_complext>* host_data =
 				reinterpret_cast< hoNDArray<float_complext>* >(mb2->getObjectPtr());
 
-<<<<<<< HEAD
-      // Copy the image data to the device
-      cuNDArray<float_complext> device_data(host_data);
-      device_data.squeeze();
-
-      std::vector<size_t> ftdims(2,0); ftdims[1] = 1;
-
-      //Go to image space
-      cuNDFFT<float>::instance()->ifft( &device_data, &ftdims);
-
-      size_t RO = device_data.get_size(0);
-      size_t E1 = device_data.get_size(1);
-      size_t CHA = device_data.get_size(2);
-
-      size_t ks = 5;
-      size_t power = 3;
-
-      cuNDArray<complext<float> > D(RO*E1, ks*ks, CHA);
-      cuNDArray<complext<float> > DH_D(RO*E1, CHA, CHA); 
-      cuNDArray<complext<float> > V1(RO*E1, CHA);
-      cuNDArray<complext<float> > U1(RO*E1, ks*ks);
-
-      // Compute CSM
-      cuNDArray<float_complext> csm;
-      csm.create(device_data.get_dimensions());
-      {
-        //GPUTimer timer("GRAPPA CSM");
-        // csm = estimate_b1_map<float,2>( &device_data, target_coils_ );
-
-        estimate_b1_map_2D_NIH_Souheil( &device_data, &csm, ks, power, D, DH_D, V1, U1 );
-
-        //GADGET_DEBUG2("Coils in csm: %d\n", csm->get_size(2));
-      }
-      //Go back to kspace
-      cuNDFFT<float>::instance()->fft(&device_data, &ftdims);
-
-      cuNDArray<complext<float> > unmixing_dev;
-      boost::shared_ptr< std::vector<size_t> > data_dimensions = device_data.get_dimensions();
-
-      if (uncombined_channels_.size() > 0) {
-        data_dimensions->push_back(uncombined_channels_.size()+1);
-      }
-
-      try{unmixing_dev.create(data_dimensions.get());}
-      catch (std::runtime_error &err){
-        GADGET_DEBUG_EXCEPTION(err,"Unable to allocate device memory for unmixing coeffcients\n");
-        return GADGET_FAIL;
-      }
-
-      {
-        //GPUTimer unmix_timer("GRAPPA Unmixing");
-        //GadgetronTimer timer("GRAPPA unmixing", true);
-        std::vector<unsigned int> kernel_size;
-
-        //TODO: Add parameters for kernel size
-        kernel_size.push_back(5);
-        kernel_size.push_back(4);
-        if ( htgrappa_calculate_grappa_unmixing(reinterpret_cast< cuNDArray<complext<float> >* >(&device_data),
-                                                &csm,
-                                                (unsigned int)(mb1->getObjectPtr()->acceleration_factor),
-                                                &kernel_size,
-                                                &unmixing_dev,
-                                                &(mb1->getObjectPtr()->sampled_region),
-                                                &uncombined_channels_) < 0) {
-          GADGET_DEBUG1("GRAPPA unmixing coefficients calculation failed\n");
-          return GADGET_FAIL;
-        }
-      }
-
-      if (mb1->getObjectPtr()->destination) {
-        boost::shared_ptr< hoNDArray<complext<float> > > unmixing_host = unmixing_dev.to_host();
-
-        //TODO: This reshaping needs to take uncombined channels into account
-        boost::shared_ptr< std::vector<size_t> > tmp_dims = mb2->getObjectPtr()->get_dimensions();
-        if (uncombined_channels_.size()) tmp_dims->push_back( (size_t) (uncombined_channels_.size()+1) );
-
-        try {
-          unmixing_host->reshape(tmp_dims.get());
-        } catch (std::runtime_error &err){
-          GADGET_DEBUG_EXCEPTION( err, "Reshaping of GRAPPA weights failed \n" );
-
-        }
-
-        if (mb1->getObjectPtr()->destination->update(reinterpret_cast<hoNDArray<std::complex<float> >* >(unmixing_host.get())) < 0) {
-          GADGET_DEBUG1("Update of GRAPPA weights failed\n");
-          return GADGET_FAIL;
-        }
-      } else {
-        GADGET_DEBUG1("Undefined GRAPPA weights destination\n");
-        return GADGET_FAIL;
-      }
-
-
-      mb->release();
-    }
-
-    return 0;
-  }
-=======
 		// Copy the image data to the device
 		cuNDArray<float_complext> device_data(host_data);
 		device_data.squeeze();
@@ -297,101 +198,63 @@
 	if (!mb1) {
 		return -1;
 	}
->>>>>>> 35edd1fc
-
-  template <class T> int GrappaWeightsCalculator<T>::close(unsigned long flags) {
-    ACE_TRACE(( ACE_TEXT("GrappaWeightsCalculator::close") ));
-
-    int rval = 0;
-    if (flags == 1) {
-      ACE_Message_Block *hangup = new ACE_Message_Block();
-      hangup->msg_type( ACE_Message_Block::MB_HANGUP );
-      if (this->putq(hangup) == -1) {
-        hangup->release();
-        ACE_ERROR_RETURN( (LM_ERROR,
-                           ACE_TEXT("%p\n"),
-                           ACE_TEXT("GrappaWeightsCalculator::close, putq")),
-                          -1);
-      }
-      //GADGET_DEBUG1("Waiting for weights calculator to finish\n");
-      rval = this->wait();
-      //GADGET_DEBUG1("Weights calculator to finished\n");
-    }
-    return rval;
+
+	/*
+  for (unsigned int i = 0; i < sampled_region.size(); i++) {
+	  GADGET_DEBUG2("Sampled region %d: [%d, %d]\n", i, sampled_region[i].first, sampled_region[i].second);
   }
-
-
-  template <class T> int GrappaWeightsCalculator<T>::
-  add_job( hoNDArray< std::complex<T> >* ref_data,
-           std::vector< std::pair<unsigned int, unsigned int> > sampled_region,
-           unsigned int acceleration_factor,
-           boost::shared_ptr< GrappaWeights<T> > destination,
-           std::vector<unsigned int> uncombined_channel_weights,
-           bool include_uncombined_channels_in_combined_weights)
-  {
-
-    GadgetContainerMessage< GrappaWeightsDescription<T> >* mb1 =
-			new GadgetContainerMessage< GrappaWeightsDescription<T> >();
-
-    if (!mb1) {
-      return -1;
-    }
-
-    /*
-      for (unsigned int i = 0; i < sampled_region.size(); i++) {
-      GADGET_DEBUG2("Sampled region %d: [%d, %d]\n", i, sampled_region[i].first, sampled_region[i].second);
-      }
-    */
-
-    mb1->getObjectPtr()->sampled_region = sampled_region;
-    mb1->getObjectPtr()->acceleration_factor = acceleration_factor;
-    mb1->getObjectPtr()->destination = destination;
-    mb1->getObjectPtr()->uncombined_channel_weights = uncombined_channel_weights;
-    mb1->getObjectPtr()->include_uncombined_channels_in_combined_weights =
+	 */
+
+	mb1->getObjectPtr()->sampled_region = sampled_region;
+	mb1->getObjectPtr()->acceleration_factor = acceleration_factor;
+	mb1->getObjectPtr()->destination = destination;
+	mb1->getObjectPtr()->uncombined_channel_weights = uncombined_channel_weights;
+	mb1->getObjectPtr()->include_uncombined_channels_in_combined_weights =
 			include_uncombined_channels_in_combined_weights;
 
 
-    GadgetContainerMessage< hoNDArray< std::complex<T> > >* mb2 =
+	GadgetContainerMessage< hoNDArray< std::complex<T> > >* mb2 =
 			new GadgetContainerMessage< hoNDArray< std::complex<T> > >();
 
-    if (!mb2) {
-      mb1->release();
-      return -2;
-    }
-
-    mb1->cont(mb2);
-
-    try{mb2->getObjectPtr()->create(ref_data->get_dimensions().get());}
-    catch (std::runtime_error &err ){
-      mb1->release();
-      return -3;
-    }
-
-    memcpy(mb2->getObjectPtr()->get_data_ptr(), ref_data->get_data_ptr(),
-           ref_data->get_number_of_elements()*sizeof(T)*2);
-
-    this->putq(mb1);
-
-    return 0;
-  }
-
-  template <class T> int GrappaWeightsCalculator<T>::add_uncombined_channel(unsigned int channel_id)
-  {
-    remove_uncombined_channel(channel_id);
-    uncombined_channels_.push_back(channel_id);
-    return 0;
-  }
-
-  template <class T> int GrappaWeightsCalculator<T>::remove_uncombined_channel(unsigned int channel_id)
-  {
-    uncombined_channels_.remove(channel_id);
-    return 0;
-  }
-
-
-
-  template class EXPORTGADGETSGRAPPA GrappaWeightsDescription<float>;
-  template class EXPORTGADGETSGRAPPA GrappaWeightsCalculator<float>;
-  //template class EXPORTGADGETSGRAPPA GrappaWeightsCalculator<double>; //TODO
-  //template class EXPORTGADGETSGRAPPA GrappaWeightsDescription<double>;
+	if (!mb2) {
+		mb1->release();
+		return -2;
+	}
+
+	mb1->cont(mb2);
+
+	try{mb2->getObjectPtr()->create(ref_data->get_dimensions().get());}
+	catch (std::runtime_error &err ){
+		mb1->release();
+		return -3;
+	}
+
+	memcpy(mb2->getObjectPtr()->get_data_ptr(), ref_data->get_data_ptr(),
+			ref_data->get_number_of_elements()*sizeof(T)*2);
+
+	this->putq(mb1);
+
+	return 0;
+		}
+
+template <class T> int GrappaWeightsCalculator<T>::add_uncombined_channel(unsigned int channel_id)
+		{
+	remove_uncombined_channel(channel_id);
+	uncombined_channels_.push_back(channel_id);
+	return 0;
+		}
+
+template <class T> int GrappaWeightsCalculator<T>::remove_uncombined_channel(unsigned int channel_id)
+		{
+	uncombined_channels_.remove(channel_id);
+	return 0;
+		}
+
+
+
+template class EXPORTGADGETSGRAPPA GrappaWeightsDescription<float>;
+template class EXPORTGADGETSGRAPPA GrappaWeightsCalculator<float>;
+//template class EXPORTGADGETSGRAPPA GrappaWeightsCalculator<double>; //TOFO
+//template class EXPORTGADGETSGRAPPA GrappaWeightsDescription<double>;
+
 }