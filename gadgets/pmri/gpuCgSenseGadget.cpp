--- conflicted
+++ resolved
@@ -13,173 +13,6 @@
 
 namespace Gadgetron{
 
-<<<<<<< HEAD
-gpuCgSenseGadget::gpuCgSenseGadget()
-: is_configured_(false)
-, matrix_size_reported_(0), gpuSenseGadget()
-{
-	set_parameter(std::string("number_of_iterations").c_str(), "5");
-	set_parameter(std::string("cg_limit").c_str(), "1e-6");
-	set_parameter(std::string("kappa").c_str(), "0.3");
-}
-
-gpuCgSenseGadget::~gpuCgSenseGadget() {}
-
-int gpuCgSenseGadget::process_config( ACE_Message_Block* mb )
-{
-	gpuSenseGadget::process_config(mb);
-	//GADGET_DEBUG1("gpuCgSenseGadget::process_config\n");
-	number_of_iterations_ = get_int_value(std::string("number_of_iterations").c_str());
-	cg_limit_ = get_double_value(std::string("cg_limit").c_str());
-	output_timing_ = get_bool_value(std::string("output_timing").c_str());
-	kappa_ = get_double_value("kappa");
-
-	output_convergence_ = get_bool_value(std::string("output_convergence").c_str());
-
-	// Get the Ismrmrd header
-	//
-	ISMRMRD::IsmrmrdHeader h;
-	ISMRMRD::deserialize(mb->rd_ptr(),h);
-
-
-	if (h.encoding.size() != 1) {
-		GADGET_DEBUG1("This Gadget only supports one encoding space\n");
-		return GADGET_FAIL;
-	}
-
-	// Get the encoding space and trajectory description
-	ISMRMRD::EncodingSpace e_space = h.encoding[0].encodedSpace;
-	ISMRMRD::EncodingSpace r_space = h.encoding[0].reconSpace;
-	ISMRMRD::EncodingLimits e_limits = h.encoding[0].encodingLimits;
-
-	matrix_size_seq_ = uint64d2( r_space.matrixSize.x, r_space.matrixSize.y );
-	cg_ = cuCgSolver<float_complext>();
-
-	if (h.acquisitionSystemInformation) {
-		channels_ = h.acquisitionSystemInformation->receiverChannels ? *h.acquisitionSystemInformation->receiverChannels : 1;
-	} else {
-		channels_ = 1;
-	}
-	if (!is_configured_){
-	// Allocate encoding operator for non-Cartesian Sense
-	E_ = boost::shared_ptr< cuNonCartesianSenseOperator<float,2> >( new cuNonCartesianSenseOperator<float,2>() );
-
-	// Allocate preconditioner
-	D_ = boost::shared_ptr< cuCgPreconditioner<float_complext> >( new cuCgPreconditioner<float_complext>() );
-
-	// Allocate regularization image operator
-	R_ = boost::shared_ptr< cuImageOperator<float_complext> >( new cuImageOperator<float_complext>() );
-	R_->set_weight( kappa_ );
-
-	// Setup solver
-	cg_.set_encoding_operator( E_ );        // encoding matrix
-	cg_.add_regularization_operator( R_ );  // regularization matrix
-	cg_.set_preconditioner( D_ );           // preconditioning matrix
-	cg_.set_max_iterations( number_of_iterations_ );
-	cg_.set_tc_tolerance( cg_limit_ );
-	cg_.set_output_mode( (output_convergence_) ? cuCgSolver<float_complext>::OUTPUT_VERBOSE : cuCgSolver<float_complext>::OUTPUT_SILENT);
-	is_configured_ = true;
-	}
-	return GADGET_OK;
-}
-
-int gpuCgSenseGadget::process(GadgetContainerMessage<ISMRMRD::ImageHeader> *m1, GadgetContainerMessage<GenericReconJob> *m2)
-{
-	// Is this data for this gadget's set/slice?
-	//
-
-	if( m1->getObjectPtr()->set != set_number_ || m1->getObjectPtr()->slice != slice_number_ ) {
-		// No, pass it downstream...
-		return this->next()->putq(m1);
-	}
-
-	//GADGET_DEBUG1("gpuCgSenseGadget::process\n");
-
-	boost::shared_ptr<GPUTimer> process_timer;
-	if( output_timing_ )
-		process_timer = boost::shared_ptr<GPUTimer>( new GPUTimer("gpuCgSenseGadget::process()") );
-
-	if (!is_configured_) {
-		GADGET_DEBUG1("Data received before configuration was completed\n");
-		return GADGET_FAIL;
-	}
-
-	GenericReconJob* j = m2->getObjectPtr();
-
-	// Some basic validation of the incoming Sense job
-	if (!j->csm_host_.get() || !j->dat_host_.get() || !j->tra_host_.get() || !j->dcw_host_.get() || !j->reg_host_.get()) {
-		GADGET_DEBUG1("Received an incomplete Sense job\n");
-		return GADGET_FAIL;
-	}
-
-	unsigned int samples = j->dat_host_->get_size(0);
-	unsigned int channels = j->dat_host_->get_size(1);
-	unsigned int rotations = samples / j->tra_host_->get_number_of_elements();
-	unsigned int frames = j->tra_host_->get_size(1)*rotations;
-
-	if( samples%j->tra_host_->get_number_of_elements() ) {
-		GADGET_DEBUG2("Mismatch between number of samples (%d) and number of k-space coordinates (%d).\nThe first should be a multiplum of the latter.\n",
-				samples, j->tra_host_->get_number_of_elements());
-		return GADGET_FAIL;
-	}
-
-	boost::shared_ptr< cuNDArray<floatd2> > traj(new cuNDArray<floatd2> (j->tra_host_.get()));
-	boost::shared_ptr< cuNDArray<float> > dcw(new cuNDArray<float> (j->dcw_host_.get()));
-	sqrt_inplace(dcw.get()); //Take square root to use for weighting
-	boost::shared_ptr< cuNDArray<float_complext> > csm(new cuNDArray<float_complext> (j->csm_host_.get()));
-	boost::shared_ptr< cuNDArray<float_complext> > device_samples(new cuNDArray<float_complext> (j->dat_host_.get()));
-
-	cudaDeviceProp deviceProp;
-	if( cudaGetDeviceProperties( &deviceProp, device_number_ ) != cudaSuccess) {
-		GADGET_DEBUG1( "Error: unable to query device properties.\n" );
-		return GADGET_FAIL;
-	}
-
-	unsigned int warp_size = deviceProp.warpSize;
-
-	matrix_size_ = uint64d2( j->reg_host_->get_size(0), j->reg_host_->get_size(1) );
-
-	matrix_size_os_ =
-			uint64d2(((static_cast<unsigned int>(std::ceil(matrix_size_[0]*oversampling_factor_))+warp_size-1)/warp_size)*warp_size,
-					((static_cast<unsigned int>(std::ceil(matrix_size_[1]*oversampling_factor_))+warp_size-1)/warp_size)*warp_size);
-
-	if( !matrix_size_reported_ ) {
-		GADGET_DEBUG2("Matrix size    : [%d,%d] \n", matrix_size_[0], matrix_size_[1]);
-		GADGET_DEBUG2("Matrix size OS : [%d,%d] \n", matrix_size_os_[0], matrix_size_os_[1]);
-		matrix_size_reported_ = true;
-	}
-
-	std::vector<size_t> image_dims = to_std_vector(matrix_size_);
-	image_dims.push_back(frames);
-
-	E_->set_domain_dimensions(&image_dims);
-	E_->set_codomain_dimensions(device_samples->get_dimensions().get());
-	E_->set_dcw(dcw);
-	E_->set_csm(csm);
-
-	E_->setup( matrix_size_, matrix_size_os_, static_cast<float>(kernel_width_) );
-	E_->preprocess(traj.get());
-
-	boost::shared_ptr< cuNDArray<float_complext> > reg_image(new cuNDArray<float_complext> (j->reg_host_.get()));
-	R_->compute(reg_image.get());
-
-	// Define preconditioning weights
-	boost::shared_ptr< cuNDArray<float> > _precon_weights = sum(abs_square(csm.get()).get(), 2);
-	boost::shared_ptr<cuNDArray<float> > R_diag = R_->get();
-	*R_diag *= float(kappa_);
-	*_precon_weights += *R_diag;
-	R_diag.reset();
-	reciprocal_sqrt_inplace(_precon_weights.get());
-	boost::shared_ptr< cuNDArray<float_complext> > precon_weights = real_to_complex<float_complext>( _precon_weights.get() );
-	_precon_weights.reset();
-	D_->set_weights( precon_weights );
-
-	//Apply dcw weights
-	*device_samples *= *dcw;
-
-
-	/*{
-=======
   gpuCgSenseGadget::gpuCgSenseGadget()
     : is_configured_(false)
     , channels_(0)
@@ -331,7 +164,7 @@
     unsigned int frames = j->tra_host_->get_size(1)*rotations;
 
     if( samples%j->tra_host_->get_number_of_elements() ) {
-      GDEBUG("Mismatch between number of samples (%d) and number of k-space coordinates (%d).\nThe first should be a multiplum of the latter.\n", 
+      GDEBUG("Mismatch between number of samples (%d) and number of k-space coordinates (%d).\nThe first should be a multiplum of the latter.\n",
                     samples, j->tra_host_->get_number_of_elements());
       return GADGET_FAIL;
     }
@@ -357,7 +190,7 @@
                ((static_cast<unsigned int>(std::ceil(matrix_size_[1]*oversampling_factor_))+warp_size-1)/warp_size)*warp_size);
 
     if( !matrix_size_reported_ ) {
-      GDEBUG("Matrix size    : [%d,%d] \n", matrix_size_[0], matrix_size_[1]);    
+      GDEBUG("Matrix size    : [%d,%d] \n", matrix_size_[0], matrix_size_[1]);
       GDEBUG("Matrix size OS : [%d,%d] \n", matrix_size_os_[0], matrix_size_os_[1]);
       matrix_size_reported_ = true;
     }
@@ -392,7 +225,6 @@
 
 
     /*{
->>>>>>> a8f2f1ca
       static int counter = 0;
       char filename[256];
       sprintf((char*)filename, "_traj_%d.real", counter);
@@ -408,30 +240,6 @@
       counter++; 
       }*/
 
-<<<<<<< HEAD
-	// Invoke solver
-	//
-	std::cout << "Reconstructing image: " << cg_.get_output_mode() << " " << output_convergence_<< std::endl;
-	boost::shared_ptr< cuNDArray<float_complext> > cgresult;
-
-	{
-		boost::shared_ptr<GPUTimer> solve_timer;
-		if( output_timing_ )
-			solve_timer = boost::shared_ptr<GPUTimer>( new GPUTimer("gpuCgSenseGadget::solve()") );
-
-		cgresult = cg_.solve(device_samples.get());
-
-		if( output_timing_ )
-			solve_timer.reset();
-	}
-
-	if (!cgresult.get()) {
-		GADGET_DEBUG1("Iterative_sense_compute failed\n");
-		return GADGET_FAIL;
-	}
-
-	/*
-=======
     // Invoke solver
     // 
 
@@ -454,37 +262,11 @@
     }
 
     /*
->>>>>>> a8f2f1ca
       static int counter = 0;
       char filename[256];
       sprintf((char*)filename, "recon_%d.real", counter);
       write_nd_array<float>( abs(cgresult.get())->to_host().get(), filename );
       counter++; 
-<<<<<<< HEAD
-	 */
-
-	// If the recon matrix size exceeds the sequence matrix size then crop
-	if( matrix_size_seq_ != matrix_size_ )
-		cgresult = crop<float_complext,2>( (matrix_size_-matrix_size_seq_)>>1, matrix_size_seq_, cgresult.get() );
-
-	// Now pass on the reconstructed images
-	//
-	put_frames_on_que(frames,rotations,j,cgresult.get());
-
-
-
-
-	frame_counter_ += frames;
-
-	if( output_timing_ )
-		process_timer.reset();
-
-	m1->release();
-	return GADGET_OK;
-}
-
-GADGET_FACTORY_DECLARE(gpuCgSenseGadget)
-=======
     */
 
     // If the recon matrix size exceeds the sequence matrix size then crop
@@ -561,5 +343,4 @@
   }
 
   GADGET_FACTORY_DECLARE(gpuCgSenseGadget)
->>>>>>> a8f2f1ca
 }