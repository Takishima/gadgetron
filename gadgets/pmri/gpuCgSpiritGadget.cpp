--- conflicted
+++ resolved
@@ -28,60 +28,14 @@
 
   int gpuCgSpiritGadget::process_config( ACE_Message_Block* mb )
   {
-<<<<<<< HEAD
 	  gpuSenseGadget::process_config(mb);
-    //GADGET_DEBUG1("gpuCgSpiritGadget::process_config\n");
+    //GDEBUG("gpuCgSpiritGadget::process_config\n");
 
 
    number_of_iterations_ = get_int_value(std::string("number_of_iterations").c_str());
     cg_limit_ = get_double_value(std::string("cg_limit").c_str());
     kappa_ = get_double_value("kappa");
    // Get the Ismrmrd header
-=======
-    //GDEBUG("gpuCgSpiritGadget::process_config\n");
-
-    device_number_ = get_int_value(std::string("deviceno").c_str());
-
-    int number_of_devices = 0;
-    if (cudaGetDeviceCount(&number_of_devices)!= cudaSuccess) {
-      GDEBUG( "Error: unable to query number of CUDA devices.\n" );
-      return GADGET_FAIL;
-    }
-
-    if (number_of_devices == 0) {
-      GDEBUG( "Error: No available CUDA devices.\n" );
-      return GADGET_FAIL;
-    }
-
-    if (device_number_ >= number_of_devices) {
-      GDEBUG("Adjusting device number from %d to %d\n", device_number_,  (device_number_%number_of_devices));
-      device_number_ = (device_number_%number_of_devices);
-    }
-
-    if (cudaSetDevice(device_number_)!= cudaSuccess) {
-      GDEBUG( "Error: unable to set CUDA device.\n" );
-      return GADGET_FAIL;
-    }
-
-    pass_on_undesired_data_ = get_bool_value(std::string("pass_on_undesired_data").c_str());
-    set_number_ = get_int_value(std::string("setno").c_str());
-    slice_number_ = get_int_value(std::string("sliceno").c_str());
-    number_of_iterations_ = get_int_value(std::string("number_of_iterations").c_str());
-    cg_limit_ = get_double_value(std::string("cg_limit").c_str());
-    oversampling_factor_ = get_double_value(std::string("oversampling_factor").c_str());
-    kernel_width_ = get_double_value(std::string("kernel_width").c_str());
-    kappa_ = get_double_value(std::string("kappa").c_str());
-    output_convergence_ = get_bool_value(std::string("output_convergence").c_str());
-    output_timing_ = get_bool_value(std::string("output_timing").c_str());
-    rotations_to_discard_ = get_int_value(std::string("rotations_to_discard").c_str());
-
-    if( (rotations_to_discard_%2) == 1 ){
-      GDEBUG("#rotations to discard must be even.\n");
-      return GADGET_FAIL;
-    }
-
-    // Get the Ismrmrd header
->>>>>>> a8f2f1ca
     //
     ISMRMRD::IsmrmrdHeader h;
     ISMRMRD::deserialize(mb->rd_ptr(),h);
@@ -168,7 +122,7 @@
     unsigned int frames = j->tra_host_->get_size(1)*rotations;
 
     if( samples%j->tra_host_->get_number_of_elements() ) {
-      GDEBUG("Mismatch between number of samples (%d) and number of k-space coordinates (%d).\nThe first should be a multiplum of the latter.\n", 
+      GDEBUG("Mismatch between number of samples (%d) and number of k-space coordinates (%d).\nThe first should be a multiplum of the latter.\n",
                     samples, j->tra_host_->get_number_of_elements());
       return GADGET_FAIL;
     }
@@ -194,7 +148,7 @@
                ((static_cast<unsigned int>(std::ceil(matrix_size_[1]*oversampling_factor_))+warp_size-1)/warp_size)*warp_size);
 
     if( !matrix_size_reported_ ) {
-      GDEBUG("Matrix size    : [%d,%d] \n", matrix_size_[0], matrix_size_[1]);    
+      GDEBUG("Matrix size    : [%d,%d] \n", matrix_size_[0], matrix_size_[1]);
       GDEBUG("Matrix size OS : [%d,%d] \n", matrix_size_os_[0], matrix_size_os_[1]);
       matrix_size_reported_ = true;
     }
@@ -203,7 +157,7 @@
 
     image_dims.push_back(frames);
     image_dims.push_back(channels);
-    GADGET_DEBUG2("Number of coils: %d %d \n",channels,image_dims.size());
+    GDEBUG("Number of coils: %d %d \n",channels,image_dims.size());
     
     E_->set_domain_dimensions(&image_dims);
     E_->set_codomain_dimensions(device_samples->get_dimensions().get());
@@ -290,65 +244,6 @@
     // Pass on the reconstructed images
     //
 
-<<<<<<< HEAD
-=======
-    unsigned int frames_per_rotation = frames/rotations;
-
-    if( rotations == 1 ){ // this is the case for golden ratio
-      rotations = frames;
-      frames_per_rotation = 1;
-    }
-
-    for( unsigned int frame=0; frame<frames; frame++ ){
-      
-      unsigned int rotation_idx = frame/frames_per_rotation;
-
-      // Check if we should discard this frame
-      if( rotation_idx < (rotations_to_discard_>>1) || rotation_idx >= rotations-(rotations_to_discard_>>1) )
-        continue;
-
-      GadgetContainerMessage<ISMRMRD::ImageHeader> *m = 
-        new GadgetContainerMessage<ISMRMRD::ImageHeader>();
-
-      GadgetContainerMessage< hoNDArray< std::complex<float> > > *cm = 
-        new GadgetContainerMessage< hoNDArray< std::complex<float> > >();      
-      
-      *m->getObjectPtr() = j->image_headers_[frame];
-      m->cont(cm);
-      
-      std::vector<size_t> img_dims(2);
-      img_dims[0] = matrix_size_seq_[0];
-      img_dims[1] = matrix_size_seq_[1];
-
-      cm->getObjectPtr()->create(&img_dims);
-
-      size_t data_length = prod(matrix_size_seq_);
-
-      cudaMemcpy(cm->getObjectPtr()->get_data_ptr(),
-                 cgresult->get_data_ptr()+frame*data_length,
-                 data_length*sizeof(std::complex<float>),
-                 cudaMemcpyDeviceToHost);
-      
-      cudaError_t err = cudaGetLastError();
-      if( err != cudaSuccess ){
-        GDEBUG("Unable to copy result from device to host: %s\n", cudaGetErrorString(err));
-        m->release();
-        return GADGET_FAIL;
-      }
-
-      m->getObjectPtr()->matrix_size[0] = matrix_size_seq_[0];
-      m->getObjectPtr()->matrix_size[1] = matrix_size_seq_[1];
-      m->getObjectPtr()->matrix_size[2] = 1;
-      m->getObjectPtr()->channels       = 1;
-      m->getObjectPtr()->image_index    = frame_counter_ + frame;
-            
-      if (this->next()->putq(m) < 0) {
-        GDEBUG("Failed to put result image on to queue\n");
-        m->release();
-        return GADGET_FAIL;
-      }
-    }
->>>>>>> a8f2f1ca
     
 	put_frames_on_que(frames,rotations,j,cgresult.get());
     frame_counter_ += frames;
