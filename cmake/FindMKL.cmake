# - Find the MKL libraries
# Modified from Armadillo's ARMA_FindMKL.cmake
# This module defines
#  MKL_INCLUDE_DIR, the directory for the MKL headers
#  MKL_LIB_DIR, the directory for the MKL library files
#  MKL_COMPILER_LIB_DIR, the directory for the MKL compiler library files
#  MKL_LIBRARIES, the libraries needed to use Intel's implementation of BLAS & LAPACK.
#  MKL_FOUND, If false, do not try to use MKL; if true, the macro definition USE_MKL is added.

# Set the include path
# TODO: what if MKL is not installed in /opt/intel/mkl?
# try to find at /opt/intel/mkl
# in windows, try to find MKL at C:/Program Files (x86)/Intel/Composer XE/mkl

if ( WIN32 )
<<<<<<< HEAD
	if(NOT DEFINED ENV{MKLROOT_PATH}) 
      set(MKLROOT_PATH "C:/Program Files (x86)/Intel/Composer XE" CACHE PATH "Where the MKL are stored")
	endif(NOT DEFINED ENV{MKLROOT_PATH}) 
=======
  if(NOT DEFINED ENV{MKLROOT_PATH})
    set(MKLROOT_PATH "C:/Program Files (x86)/Intel/Composer XE" CACHE PATH "Where the MKL are stored")
  endif(NOT DEFINED ENV{MKLROOT_PATH}) 
>>>>>>> 772b68e1
else ( WIN32 )
    set(MKLROOT_PATH "/opt/intel" CACHE PATH "Where the MKL are stored")
endif ( WIN32 )

if (EXISTS ${MKLROOT_PATH}/mkl)
    SET(MKL_FOUND TRUE)
    message("MKL is found at ${MKLROOT_PATH}/mkl")
    IF(CMAKE_SIZEOF_VOID_P EQUAL 8)
        set( USE_MKL_64BIT On )
        if ( ARMADILLO_FOUND )
            if ( ARMADILLO_BLAS_LONG_LONG )
                set( USE_MKL_64BIT_LIB On )
                ADD_DEFINITIONS(-DMKL_ILP64)
                message("MKL is linked against ILP64 interface ... ")
            endif ( ARMADILLO_BLAS_LONG_LONG )
        endif ( ARMADILLO_FOUND )
    ELSE(CMAKE_SIZEOF_VOID_P EQUAL 8)
        set( USE_MKL_64BIT Off )
    ENDIF(CMAKE_SIZEOF_VOID_P EQUAL 8)
else (EXISTS ${MKLROOT_PATH}/mkl)
    SET(MKL_FOUND FALSE)
    message("MKL is NOT found ... ")
endif (EXISTS ${MKLROOT_PATH}/mkl)

if (MKL_FOUND)
    set(MKL_INCLUDE_DIR "${MKLROOT_PATH}/mkl/include")
    ADD_DEFINITIONS(-DUSE_MKL)
    if ( USE_MKL_64BIT )
        set(MKL_LIB_DIR "${MKLROOT_PATH}/mkl/lib/intel64")
        set(MKL_COMPILER_LIB_DIR "${MKLROOT_PATH}/compiler/lib/intel64")
        set(MKL_COMPILER_LIB_DIR ${MKL_COMPILER_LIB_DIR} "${MKLROOT_PATH}/lib/intel64")
        if ( USE_MKL_64BIT_LIB )
            if ( WIN32 )
                set(MKL_LIBRARIES ${MKL_LIBRARIES} mkl_intel_ilp64)
            else ( WIN32 )
                set(MKL_LIBRARIES ${MKL_LIBRARIES} libmkl_intel_ilp64.a)
            endif ( WIN32 )
        else ( USE_MKL_64BIT_LIB )
            if ( WIN32 )
                set(MKL_LIBRARIES ${MKL_LIBRARIES} mkl_intel_lp64)
            else ( WIN32 )
                set(MKL_LIBRARIES ${MKL_LIBRARIES} libmkl_intel_lp64.a)
            endif ( WIN32 )
        endif ( USE_MKL_64BIT_LIB )
    else ( USE_MKL_64BIT )
        set(MKL_LIB_DIR "${MKLROOT_PATH}/mkl/lib/ia32")
        set(MKL_COMPILER_LIB_DIR "${MKLROOT_PATH}/compiler/lib/ia32")
        set(MKL_COMPILER_LIB_DIR ${MKL_COMPILER_LIB_DIR} "${MKLROOT_PATH}/lib/ia32")
        if ( WIN32 )
            set(MKL_LIBRARIES ${MKL_LIBRARIES} mkl_intel_c)
        else ( WIN32 )
            set(MKL_LIBRARIES ${MKL_LIBRARIES} libmkl_intel.a)
        endif ( WIN32 )
    endif ( USE_MKL_64BIT )

    if ( WIN32 )
        SET(MKL_LIBRARIES ${MKL_LIBRARIES} mkl_intel_thread)
        SET(MKL_LIBRARIES ${MKL_LIBRARIES} mkl_core)
        SET(MKL_LIBRARIES ${MKL_LIBRARIES} libiomp5md)
    else ( WIN32 )
        SET(MKL_LIBRARIES ${MKL_LIBRARIES} libmkl_intel_thread.a)
        SET(MKL_LIBRARIES ${MKL_LIBRARIES} libmkl_core.a)
        SET(MKL_LIBRARIES ${MKL_LIBRARIES} iomp5)
    endif ( WIN32 )
endif (MKL_FOUND)

IF (MKL_FOUND)
    IF (NOT MKL_FIND_QUIETLY)
        MESSAGE(STATUS "Found MKL libraries: ${MKL_LIBRARIES}")
        MESSAGE(STATUS "MKL_INCLUDE_DIR: ${MKL_INCLUDE_DIR}")
        MESSAGE(STATUS "MKL_LIB_DIR: ${MKL_LIB_DIR}")
        MESSAGE(STATUS "MKL_COMPILER_LIB_DIR: ${MKL_COMPILER_LIB_DIR}")
    ENDIF (NOT MKL_FIND_QUIETLY)

    INCLUDE_DIRECTORIES( ${MKL_INCLUDE_DIR} )
    LINK_DIRECTORIES( ${MKL_LIB_DIR} ${MKL_COMPILER_LIB_DIR} )
ELSE (MKL_FOUND)
    IF (MKL_FIND_REQUIRED)
        MESSAGE(FATAL_ERROR "Could not find MKL libraries")
    ENDIF (MKL_FIND_REQUIRED)
ENDIF (MKL_FOUND)

# MARK_AS_ADVANCED(MKL_LIBRARY)<|MERGE_RESOLUTION|>--- conflicted
+++ resolved
@@ -13,15 +13,9 @@
 # in windows, try to find MKL at C:/Program Files (x86)/Intel/Composer XE/mkl
 
 if ( WIN32 )
-<<<<<<< HEAD
-	if(NOT DEFINED ENV{MKLROOT_PATH}) 
-      set(MKLROOT_PATH "C:/Program Files (x86)/Intel/Composer XE" CACHE PATH "Where the MKL are stored")
-	endif(NOT DEFINED ENV{MKLROOT_PATH}) 
-=======
   if(NOT DEFINED ENV{MKLROOT_PATH})
     set(MKLROOT_PATH "C:/Program Files (x86)/Intel/Composer XE" CACHE PATH "Where the MKL are stored")
   endif(NOT DEFINED ENV{MKLROOT_PATH}) 
->>>>>>> 772b68e1
 else ( WIN32 )
     set(MKLROOT_PATH "/opt/intel" CACHE PATH "Where the MKL are stored")
 endif ( WIN32 )
