# - Find ISMRMRRD
#   ISMRMRD_FOUND            - true if an ISMRMRD installation is found.
#   ISMRMRD_INCLUDE_DIR      - where to find ismrmrd.h, etc.
#   ISMRMRD_LIBRARIES        - libismrmrd.so and libismrmrd_xml.so
#   ISMRMRD_SCHEMA_DIR       - where to find ismrmrd.xsd       

FIND_PATH( ISMRMRD_INCLUDE_DIR ismrmrd.h 
HINTS $ENV{ISMRMRD_HOME} PATHS /usr/local /usr PATH_SUFFIXES include ismrmrd ismrmrd/include)

<<<<<<< HEAD
FIND_PATH( ISMRMRD_XSD_INCLUDE_DIR ismrmrd.hxx
HINTS $ENV{ISMRMRD_HOME} PATHS /usr/local /usr $ENV{ISMRMRD_HOME}/../compiling/ismrmrd/src/xsd PATH_SUFFIXES schema ismrmrd ismrmrd/schema)

=======
>>>>>>> cae0f258
FIND_PATH( ISMRMRD_SCHEMA_DIR ismrmrd.xsd 
HINTS $ENV{ISMRMRD_HOME} PATHS /usr/local /usr $ENV{ISMRMRD_HOME}/../compiling/ismrmrd/src/xsd PATH_SUFFIXES schema ismrmrd ismrmrd/schema)

FIND_LIBRARY( ISMRMRD_LIBRARY
              NAMES ismrmrd
              PATHS  /usr/local/lib ${ISMRMRD_INCLUDE_DIR}/../lib /usr/lib )

<<<<<<< HEAD
FIND_LIBRARY( ISMRMRD_XML_LIBRARY
              NAMES ismrmrd_xml
              PATHS  /usr/local/lib ${ISMRMRD_INCLUDE_DIR}/../lib /usr/lib )

SET(ISMRMRD_LIBRARIES ${ISMRMRD_LIBRARY} ${ISMRMRD_XML_LIBRARY})

FIND_FILE( ISMRMRD_XSD_SOURCE
           NAMES "ismrmrd.cxx"
           HINTS $ENV{ISMRMRD_HOME} PATHS /usr/local /usr $ENV{ISMRMRD_HOME}/../compiling/ismrmrd/src/xsd PATH_SUFFIXES schema ismrmrd ismrmrd/schema)
=======
SET(ISMRMRD_LIBRARIES ${ISMRMRD_LIBRARY})

>>>>>>> cae0f258
INCLUDE( "FindPackageHandleStandardArgs" )
FIND_PACKAGE_HANDLE_STANDARD_ARGS( "Ismrmrd" DEFAULT_MSG ISMRMRD_INCLUDE_DIR ISMRMRD_LIBRARIES ISMRMRD_SCHEMA_DIR)

MARK_AS_ADVANCED( ISMRMRD_INCLUDE_DIR ISMRMRD_LIBRARIES ISMRMRD_SCHEMA_DIR)

#if(ISMRMRD_FOUND)
#  message("ISMRMRD found ${ISMRMRD_LIBRARIES}")
#endif(ISMRMRD_FOUND)<|MERGE_RESOLUTION|>--- conflicted
+++ resolved
@@ -7,33 +7,15 @@
 FIND_PATH( ISMRMRD_INCLUDE_DIR ismrmrd.h 
 HINTS $ENV{ISMRMRD_HOME} PATHS /usr/local /usr PATH_SUFFIXES include ismrmrd ismrmrd/include)
 
-<<<<<<< HEAD
-FIND_PATH( ISMRMRD_XSD_INCLUDE_DIR ismrmrd.hxx
-HINTS $ENV{ISMRMRD_HOME} PATHS /usr/local /usr $ENV{ISMRMRD_HOME}/../compiling/ismrmrd/src/xsd PATH_SUFFIXES schema ismrmrd ismrmrd/schema)
-
-=======
->>>>>>> cae0f258
 FIND_PATH( ISMRMRD_SCHEMA_DIR ismrmrd.xsd 
-HINTS $ENV{ISMRMRD_HOME} PATHS /usr/local /usr $ENV{ISMRMRD_HOME}/../compiling/ismrmrd/src/xsd PATH_SUFFIXES schema ismrmrd ismrmrd/schema)
+HINTS $ENV{ISMRMRD_HOME} PATHS /usr/local /usr PATH_SUFFIXES schema ismrmrd ismrmrd/schema)
 
 FIND_LIBRARY( ISMRMRD_LIBRARY
               NAMES ismrmrd
               PATHS  /usr/local/lib ${ISMRMRD_INCLUDE_DIR}/../lib /usr/lib )
 
-<<<<<<< HEAD
-FIND_LIBRARY( ISMRMRD_XML_LIBRARY
-              NAMES ismrmrd_xml
-              PATHS  /usr/local/lib ${ISMRMRD_INCLUDE_DIR}/../lib /usr/lib )
-
-SET(ISMRMRD_LIBRARIES ${ISMRMRD_LIBRARY} ${ISMRMRD_XML_LIBRARY})
-
-FIND_FILE( ISMRMRD_XSD_SOURCE
-           NAMES "ismrmrd.cxx"
-           HINTS $ENV{ISMRMRD_HOME} PATHS /usr/local /usr $ENV{ISMRMRD_HOME}/../compiling/ismrmrd/src/xsd PATH_SUFFIXES schema ismrmrd ismrmrd/schema)
-=======
 SET(ISMRMRD_LIBRARIES ${ISMRMRD_LIBRARY})
 
->>>>>>> cae0f258
 INCLUDE( "FindPackageHandleStandardArgs" )
 FIND_PACKAGE_HANDLE_STANDARD_ARGS( "Ismrmrd" DEFAULT_MSG ISMRMRD_INCLUDE_DIR ISMRMRD_LIBRARIES ISMRMRD_SCHEMA_DIR)
 
