FROM ubuntu:16.04

#Fix default ceres package on 16.04 is broken
RUN add-apt-repository ppa:lkoppel/ceres
RUN apt-get update --quiet && \
    apt-get install --no-install-recommends --no-install-suggests --yes  \
    apt-utils wget build-essential emacs python-dev python-pip python3-dev python3-pip libhdf5-serial-dev cmake git-core \
    libboost-all-dev libfftw3-dev h5utils jq libzmq-dev \
    hdf5-tools liblapack-dev libxml2-dev libfreetype6-dev pkg-config \
    libxslt-dev libarmadillo-dev libace-dev gcc-multilib  \
    libgtest-dev python-dev liblapack-dev liblapacke-dev libatlas-base-dev libatlas-dev libplplot-dev libdcmtk-dev \
<<<<<<< HEAD
    libceres-dev\
    supervisor 
=======
    supervisor net-tools 
>>>>>>> 569305e7

#Python stuff
RUN pip install --upgrade pip
RUN pip install setuptools
RUN pip install Cython
RUN pip install numpy 
RUN pip install pyxb psutil lxml pydicom
RUN pip install 'h5py==2.5.0' 

RUN pip3 install --upgrade pip
RUN pip3 install -U pip setuptools
RUN pip3 install Cython
RUN apt-get install -y python3-psutil python3-pyxb python3-lxml
RUN pip3 install pydicom
RUN apt-get install -y python3-h5py
RUN apt-get install -y python3-numpy python3-configargparse
RUN apt install --yes python3-scipy

# since cmake has problems to find python3 and boost-python3
RUN ln -s /usr/lib/x86_64-linux-gnu/libboost_python-py35.so /usr/lib/x86_64-linux-gnu/libboost_python3.so

#OpenBLAS with OpenMP
RUN cd /opt && \
    mkdir debsource && \
    cd debsource && \
    apt-get --no-install-recommends --no-install-suggests --yes build-dep libopenblas-base && \
    apt-get install --no-install-recommends --no-install-suggests --yes build-essential fakeroot devscripts && \
    apt-get source libopenblas-base && \
    cd openblas-0.2.18/ && \
    sed -i "s/NO_WARMUP=1/NO_WARMUP=1 OPENMP=1/g" debian/rules && \
    debchange -i "Compiling with OpenMP support" && \
    debuild -us -uc -i -I && \
    debi && \
    update-alternatives --set libblas.so.3 /usr/lib/openblas-base/libblas.so.3 && \
    cd /opt && \
    rm -rf debsource

#ZFP
RUN cd /opt && \
    git clone https://github.com/hansenms/ZFP.git && \
    cd ZFP && \
    mkdir lib && \
    make && \
    make shared && \
    make install

#BART
RUN cd /opt && \
    wget https://github.com/mrirecon/bart/archive/v0.3.01.tar.gz && \
    tar -xzf v0.3.01.tar.gz && \
    cd bart-0.3.01 && \
    make && \
    ln -s /opt/bart-0.3.01/bart /usr/local/bin/bart 

#Set more environment variables in preparation for Gadgetron installation
ENV GADGETRON_HOME=/usr/local \
    ISMRMRD_HOME=/usr/local

ENV PATH=$PATH:$GADGETRON_HOME/bin:$ISMRMRD_HOME/bin \
    LD_LIBRARY_PATH=$LD_LIBRARY_PATH:$ISMRMRD_HOME/lib:$GADGETRON_HOME/lib

# Clean up packages.
RUN  apt-get clean && \
   rm -rf /var/lib/apt/lists/*
<|MERGE_RESOLUTION|>--- conflicted
+++ resolved
@@ -9,12 +9,9 @@
     hdf5-tools liblapack-dev libxml2-dev libfreetype6-dev pkg-config \
     libxslt-dev libarmadillo-dev libace-dev gcc-multilib  \
     libgtest-dev python-dev liblapack-dev liblapacke-dev libatlas-base-dev libatlas-dev libplplot-dev libdcmtk-dev \
-<<<<<<< HEAD
     libceres-dev\
-    supervisor 
-=======
     supervisor net-tools 
->>>>>>> 569305e7
+
 
 #Python stuff
 RUN pip install --upgrade pip
