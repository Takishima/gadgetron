--- conflicted
+++ resolved
@@ -1,226 +1,117 @@
-#include "parameterparser.h"
-#include "CBCT_acquisition.h"
-#include "CBCT_binning.h"
-#include "hoCudaConebeamProjectionOperator.h"
-#include "hoNDArray_fileio.h"
-#include "hoCuNDArray_math.h"
-#include "vector_td_utilities.h"
-#include "GPUTimer.h"
-
-#include <iostream>
-#include <algorithm>
-#include <sstream>
-
-using namespace Gadgetron;
-using namespace std;
-
-int main(int argc, char** argv) 
-{ 
-<<<<<<< HEAD
-	// Parse command line
-	//
-
-	ParameterParser parms(1024);
-	parms.add_parameter( 'd', COMMAND_LINE_STRING, 1, "Input acquisition filename (.hdf5)", true );
-	parms.add_parameter( 'B', COMMAND_LINE_STRING, 1, "Binning filename (.hdf5) - 1st phase only", false );
-	parms.add_parameter( 'r', COMMAND_LINE_STRING, 1, "Output image filename (.real)", true, "reconstruction_FDK.real" );
-	parms.add_parameter( 'm', COMMAND_LINE_INT, 3, "Matrix size (3d)", true, "256, 256, 144" );
-	parms.add_parameter( 'f', COMMAND_LINE_FLOAT, 3, "FOV in mm (3d)", true, "448, 448, 252" );
-	parms.add_parameter( 'F', COMMAND_LINE_INT, 1, "Use filtered backprojection (fbp)", true, "1" );
-	parms.add_parameter( 'O', COMMAND_LINE_INT, 1, "Use oversampling in fbp", false );
-	parms.add_parameter( 'P', COMMAND_LINE_INT, 1, "Projections per batch", false );
-
-	parms.parse_parameter_list(argc, argv);
-	if( parms.all_required_parameters_set() ) {
-		parms.print_parameter_list();
-	}
-	else{
-		parms.print_parameter_list();
-		parms.print_usage();
-		return 1;
-	}
-
-	std::string acquisition_filename = (char*)parms.get_parameter('d')->get_string_value();
-	std::string image_filename = (char*)parms.get_parameter('r')->get_string_value();
-
-	// Load acquisition data
-	//
-
-	boost::shared_ptr<CBCT_acquisition> acquisition( new CBCT_acquisition() );
-	acquisition->load(acquisition_filename);
-
-	/*
-	std::vector<floatd2> offsets = acquisition->get_geometry()->get_offsets();
-	std::fill(offsets.begin(),offsets.end(),floatd2(0,0));
-	acquisition->get_geometry()->set_offsets(offsets);*/
-	// Generate default binning data
-	//
-	boost::shared_ptr<CBCT_binning> binning( new CBCT_binning() );
-
-	if (parms.get_parameter('B')->get_is_set()){
-			std::string binningdata_filename = (char*)parms.get_parameter('B')->get_string_value();
-			std::cout << "binning data file: " << binningdata_filename << std::endl;
-			binning->load(binningdata_filename);
-	} else binning->set_as_default_3d_bin(acquisition->get_projections()->get_size(2));
-
-
-
-	// Configuring...
-	//
-
-	uintd2 ps_dims_in_pixels( acquisition->get_projections()->get_size(0),
-			acquisition->get_projections()->get_size(1) );
-
-	floatd2 ps_dims_in_mm( acquisition->get_geometry()->get_FOV()[0],
-			acquisition->get_geometry()->get_FOV()[1] );
-
-	float SDD = acquisition->get_geometry()->get_SDD();
-	float SAD = acquisition->get_geometry()->get_SAD();
-
-	uintd3 is_dims_in_pixels( parms.get_parameter('m')->get_int_value(0),
-			parms.get_parameter('m')->get_int_value(1),
-			parms.get_parameter('m')->get_int_value(2) );
-
-	floatd3 is_dims_in_mm( parms.get_parameter('f')->get_float_value(0),
-			parms.get_parameter('f')->get_float_value(1),
-			parms.get_parameter('f')->get_float_value(2) );
-
-	bool use_fbp = parms.get_parameter('F')->get_int_value();
-
-	// Allocate array to hold the result
-	//
-
-	std::vector<unsigned int> is_dims;
-	is_dims.push_back(is_dims_in_pixels[0]);
-	is_dims.push_back(is_dims_in_pixels[1]);
-	is_dims.push_back(is_dims_in_pixels[2]);
-	is_dims.push_back(1); // one temporal frame for 3d
-
-	hoCuNDArray<float> fdk_3d(&is_dims);
-
-	//
-	// Standard 3D FDK reconstruction
-	//
-
-	boost::shared_ptr< hoCudaConebeamProjectionOperator > E( new hoCudaConebeamProjectionOperator() );
-
-	E->setup( acquisition, binning, is_dims_in_mm );
-	E->use_filtered_backprojections(use_fbp);
-
-	CommandLineParameter *parm = parms.get_parameter('P');
-	if( parm && parm->get_is_set() )
-		E->set_num_projections_per_batch( parm->get_int_value() );
-
-	parm = parms.get_parameter('O');
-	if( parm && parm->get_is_set() )
-		E->use_oversampling_in_filtered_backprojection( bool(parm->get_int_value()) );
-
-	{
-		GPUTimer timer("Running 3D FDK reconstruction");
-		hoCuNDArray<float> projections(*acquisition->get_projections());
-		E->mult_MH( &projections, &fdk_3d );
-	}
-
-	write_nd_array<float>( &fdk_3d, image_filename.c_str() );
-	return 0;
-=======
-  // Parse command line
-  //
-
-  ParameterParser parms(1024);
-  parms.add_parameter( 'd', COMMAND_LINE_STRING, 1, "Input acquisition filename (.hdf5)", true );
-  parms.add_parameter( 'B', COMMAND_LINE_STRING, 1, "Binning filename (.hdf5)", false );
-  parms.add_parameter( 'r', COMMAND_LINE_STRING, 1, "Output image filename (.real)", true, "reconstruction_FDK.real" );
-  parms.add_parameter( 'm', COMMAND_LINE_INT, 3, "Matrix size (3d)", true, "256, 256, 144" );
-  parms.add_parameter( 'f', COMMAND_LINE_FLOAT, 3, "FOV in mm (3d)", true, "448, 448, 252" );
-  parms.add_parameter( 'F', COMMAND_LINE_INT, 1, "Use filtered backprojection (fbp)", true, "1" );
-  parms.add_parameter( 'P', COMMAND_LINE_INT, 1, "Projections per batch", false );
-
-  parms.parse_parameter_list(argc, argv);
-  if( parms.all_required_parameters_set() ) {
-    parms.print_parameter_list();
-  }
-  else{
-    parms.print_parameter_list();
-    parms.print_usage();
-    return 1;
-  }
-  
-  std::string acquisition_filename = (char*)parms.get_parameter('d')->get_string_value();
-  std::string image_filename = (char*)parms.get_parameter('r')->get_string_value();
-
-  // Load acquisition data
-  //
-
-  boost::shared_ptr<CBCT_acquisition> acquisition( new CBCT_acquisition() );
-  acquisition->load(acquisition_filename);
-
-  // Load or generate binning data
-  //
-  
-  boost::shared_ptr<CBCT_binning> binning( new CBCT_binning() );
-
-  if (parms.get_parameter('B')->get_is_set()){
-    std::string binningdata_filename = (char*)parms.get_parameter('B')->get_string_value();
-    std::cout << "Using binning data file: " << binningdata_filename << std::endl;
-    binning->load(binningdata_filename);
-  } 
-  else 
-    binning->set_as_default_3d_bin(acquisition->get_projections()->get_size(2));
-
-  // Configuring...
-  //
-
-  uintd2 ps_dims_in_pixels( acquisition->get_projections()->get_size(0),
-			    acquisition->get_projections()->get_size(1) );
-  
-  floatd2 ps_dims_in_mm( acquisition->get_geometry()->get_FOV()[0],
-			 acquisition->get_geometry()->get_FOV()[1] );
-
-  float SDD = acquisition->get_geometry()->get_SDD();
-  float SAD = acquisition->get_geometry()->get_SAD();
-
-  uintd3 is_dims_in_pixels( parms.get_parameter('m')->get_int_value(0),
-			    parms.get_parameter('m')->get_int_value(1),
-			    parms.get_parameter('m')->get_int_value(2) );
-  
-  floatd3 is_dims_in_mm( parms.get_parameter('f')->get_float_value(0), 
-			 parms.get_parameter('f')->get_float_value(1), 
-			 parms.get_parameter('f')->get_float_value(2) );
-  
-  bool use_fbp = parms.get_parameter('F')->get_int_value();
-
-  // Allocate array to hold the result
-  //
-  
-  std::vector<unsigned int> is_dims;
-  is_dims.push_back(is_dims_in_pixels[0]);
-  is_dims.push_back(is_dims_in_pixels[1]);
-  is_dims.push_back(is_dims_in_pixels[2]);
-  is_dims.push_back(1); // one temporal frame for 3d
-  
-  hoCuNDArray<float> fdk_3d(&is_dims);
-
-  //
-  // Standard 3D FDK reconstruction
-  //
-  
-  boost::shared_ptr< hoCudaConebeamProjectionOperator > E( new hoCudaConebeamProjectionOperator() );
-
-  E->setup( acquisition, binning, is_dims_in_mm );
-  E->use_filtered_backprojections(use_fbp);
-
-  CommandLineParameter *parm = parms.get_parameter('P');
-  if( parm && parm->get_is_set() )
-    E->set_num_projections_per_batch( parm->get_int_value() );
-  
-  {
-    GPUTimer timer("Running 3D FDK reconstruction");
-    hoCuNDArray<float> projections(*acquisition->get_projections());
-    E->mult_MH( &projections, &fdk_3d );
-  }
-
-  write_nd_array<float>( &fdk_3d, image_filename.c_str() );
-  return 0;
->>>>>>> 9f136f1e
-}
+#include "parameterparser.h"
+#include "CBCT_acquisition.h"
+#include "CBCT_binning.h"
+#include "hoCudaConebeamProjectionOperator.h"
+#include "hoNDArray_fileio.h"
+#include "hoCuNDArray_math.h"
+#include "vector_td_utilities.h"
+#include "GPUTimer.h"
+
+#include <iostream>
+#include <algorithm>
+#include <sstream>
+
+using namespace Gadgetron;
+using namespace std;
+
+int main(int argc, char** argv) 
+{ 
+  // Parse command line
+  //
+
+  ParameterParser parms(1024);
+  parms.add_parameter( 'd', COMMAND_LINE_STRING, 1, "Input acquisition filename (.hdf5)", true );
+  parms.add_parameter( 'B', COMMAND_LINE_STRING, 1, "Binning filename (.hdf5)", false );
+  parms.add_parameter( 'r', COMMAND_LINE_STRING, 1, "Output image filename (.real)", true, "reconstruction_FDK.real" );
+  parms.add_parameter( 'm', COMMAND_LINE_INT, 3, "Matrix size (3d)", true, "256, 256, 144" );
+  parms.add_parameter( 'f', COMMAND_LINE_FLOAT, 3, "FOV in mm (3d)", true, "448, 448, 252" );
+  parms.add_parameter( 'F', COMMAND_LINE_INT, 1, "Use filtered backprojection (fbp)", true, "1" );
+  parms.add_parameter( 'P', COMMAND_LINE_INT, 1, "Projections per batch", false );
+
+  parms.parse_parameter_list(argc, argv);
+  if( parms.all_required_parameters_set() ) {
+    parms.print_parameter_list();
+  }
+  else{
+    parms.print_parameter_list();
+    parms.print_usage();
+    return 1;
+  }
+  
+  std::string acquisition_filename = (char*)parms.get_parameter('d')->get_string_value();
+  std::string image_filename = (char*)parms.get_parameter('r')->get_string_value();
+
+  // Load acquisition data
+  //
+
+  boost::shared_ptr<CBCT_acquisition> acquisition( new CBCT_acquisition() );
+  acquisition->load(acquisition_filename);
+
+  // Load or generate binning data
+  //
+  
+  boost::shared_ptr<CBCT_binning> binning( new CBCT_binning() );
+
+  if (parms.get_parameter('B')->get_is_set()){
+    std::string binningdata_filename = (char*)parms.get_parameter('B')->get_string_value();
+    std::cout << "Using binning data file: " << binningdata_filename << std::endl;
+    binning->load(binningdata_filename);
+  } 
+  else 
+    binning->set_as_default_3d_bin(acquisition->get_projections()->get_size(2));
+
+  // Configuring...
+  //
+
+  uintd2 ps_dims_in_pixels( acquisition->get_projections()->get_size(0),
+			    acquisition->get_projections()->get_size(1) );
+  
+  floatd2 ps_dims_in_mm( acquisition->get_geometry()->get_FOV()[0],
+			 acquisition->get_geometry()->get_FOV()[1] );
+
+  float SDD = acquisition->get_geometry()->get_SDD();
+  float SAD = acquisition->get_geometry()->get_SAD();
+
+  uintd3 is_dims_in_pixels( parms.get_parameter('m')->get_int_value(0),
+			    parms.get_parameter('m')->get_int_value(1),
+			    parms.get_parameter('m')->get_int_value(2) );
+  
+  floatd3 is_dims_in_mm( parms.get_parameter('f')->get_float_value(0), 
+			 parms.get_parameter('f')->get_float_value(1), 
+			 parms.get_parameter('f')->get_float_value(2) );
+  
+  bool use_fbp = parms.get_parameter('F')->get_int_value();
+
+  // Allocate array to hold the result
+  //
+  
+  std::vector<unsigned int> is_dims;
+  is_dims.push_back(is_dims_in_pixels[0]);
+  is_dims.push_back(is_dims_in_pixels[1]);
+  is_dims.push_back(is_dims_in_pixels[2]);
+  is_dims.push_back(1); // one temporal frame for 3d
+  
+  hoCuNDArray<float> fdk_3d(&is_dims);
+
+  //
+  // Standard 3D FDK reconstruction
+  //
+  
+  boost::shared_ptr< hoCudaConebeamProjectionOperator > E( new hoCudaConebeamProjectionOperator() );
+
+  E->setup( acquisition, binning, is_dims_in_mm );
+  E->use_filtered_backprojections(use_fbp);
+
+  CommandLineParameter *parm = parms.get_parameter('P');
+  if( parm && parm->get_is_set() )
+    E->set_num_projections_per_batch( parm->get_int_value() );
+  
+  {
+    GPUTimer timer("Running 3D FDK reconstruction");
+    hoCuNDArray<float> projections(*acquisition->get_projections());
+    E->mult_MH( &projections, &fdk_3d );
+  }
+
+  write_nd_array<float>( &fdk_3d, image_filename.c_str() );
+  return 0;
+}