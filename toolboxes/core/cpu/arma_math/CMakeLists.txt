--- conflicted
+++ resolved
@@ -70,11 +70,7 @@
     )
 endif (MKL_FOUND)
 
-<<<<<<< HEAD
-install(TARGETS cpucore_math DESTINATION lib COMPONENT main)
-=======
-install(TARGETS gadgetron_toolbox_cpucore_math DESTINATION lib)
->>>>>>> 28de8438
+install(TARGETS gadgetron_toolbox_cpucore_math DESTINATION lib COMPONENT main)
 
 install(FILES 
     ${cpucore_math_header_files}
