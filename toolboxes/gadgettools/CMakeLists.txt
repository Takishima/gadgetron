include_directories(
                    ${CMAKE_SOURCE_DIR}/toolboxes/gadgettools
                    ${CMAKE_SOURCE_DIR}/toolboxes/core
                    ${CMAKE_SOURCE_DIR}/toolboxes/core/cpu/image
                    ${CMAKE_SOURCE_DIR}/toolboxes/core/cpu
                    ${CMAKE_SOURCE_DIR}/toolboxes/core/cpu/hostutils
                    ${CMAKE_SOURCE_DIR}/apps/gadgetron
                    ${CMAKE_SOURCE_DIR}/gadgets/mri_core 
                    ${ACE_INCLUDE_DIR} 
                    ${Boost_INCLUDE_DIR} 
 )


INCLUDE_DIRECTORIES( ${CMAKE_SOURCE_DIR}/toolboxes/core/cpu/image )

if(WIN32)
    link_directories(${Boost_LIBRARY_DIRS})
endif(WIN32)

if(WIN32)
    link_directories(${Boost_LIBRARY_DIRS})
endif(WIN32)

add_library(gadgetron_toolbox_gadgettools SHARED
  gadgettools_export.h 
  GadgetronSlotContainer.h 
  GadgetronConnector.h 
  GadgetronConnector.cpp 
  GadgetCloudController.h 
  GadgetronCloudConnector.h )

set_target_properties(gadgetron_toolbox_gadgettools PROPERTIES VERSION ${GADGETRON_VERSION_STRING} SOVERSION ${GADGETRON_SOVERSION})

<<<<<<< HEAD
install(TARGETS gadgettools DESTINATION lib COMPONENT main)
=======
target_link_libraries(gadgetron_toolbox_gadgettools optimized ${ACE_LIBRARIES} debug ${ACE_DEBUG_LIBRARY} ${Boost_LIBRARIES})

install(TARGETS gadgetron_toolbox_gadgettools DESTINATION lib)
>>>>>>> 28de8438

install (FILES 
            GadgetCloudController.h 
            GadgetronCloudConnector.h 
            GadgetronConnector.h
            gadgettools_export.h
            GadgetronSlotContainer.h
            DESTINATION include COMPONENT main)

if(ISMRMRD_FOUND)
  add_subdirectory(ismrmrd)
endif(ISMRMRD_FOUND)<|MERGE_RESOLUTION|>--- conflicted
+++ resolved
@@ -1,3 +1,7 @@
+if (WIN32)
+    ADD_DEFINITIONS(-D__BUILD_GADGETRON_GADGETTOOLS__)
+endif (WIN32)
+
 include_directories(
                     ${CMAKE_SOURCE_DIR}/toolboxes/gadgettools
                     ${CMAKE_SOURCE_DIR}/toolboxes/core
@@ -31,13 +35,11 @@
 
 set_target_properties(gadgetron_toolbox_gadgettools PROPERTIES VERSION ${GADGETRON_VERSION_STRING} SOVERSION ${GADGETRON_SOVERSION})
 
-<<<<<<< HEAD
-install(TARGETS gadgettools DESTINATION lib COMPONENT main)
-=======
-target_link_libraries(gadgetron_toolbox_gadgettools optimized ${ACE_LIBRARIES} debug ${ACE_DEBUG_LIBRARY} ${Boost_LIBRARIES})
+target_link_libraries(gadgetron_toolbox_gadgettools
+                      optimized ${ACE_LIBRARIES} debug ${ACE_DEBUG_LIBRARY}
+                      ${Boost_LIBRARIES})
 
-install(TARGETS gadgetron_toolbox_gadgettools DESTINATION lib)
->>>>>>> 28de8438
+install(TARGETS gadgetron_toolbox_gadgettools DESTINATION lib COMPONENT main)
 
 install (FILES 
             GadgetCloudController.h 
