if (WIN32)
  ADD_DEFINITIONS(-D__BUILD_GADGETRON_GPUSOLVERS__)
endif (WIN32)

if(WIN32)
  link_directories(${Boost_LIBRARY_DIRS})
endif(WIN32)

include_directories(
  ${CUDA_INCLUDE_DIRS}
  ${CMAKE_SOURCE_DIR}/toolboxes/core/gpu
  ${CMAKE_SOURCE_DIR}/toolboxes/operators/gpu
  ${CMAKE_SOURCE_DIR}/toolboxes/solvers
  ${CMAKE_SOURCE_DIR}/toolboxes/solvers/cpu
  )

cuda_add_library(gpusolvers SHARED 
<<<<<<< HEAD
    cuCgPreconditioner.h
    cuCgSolver.h
    cuNlcgSolver.h
    cuLbfgsSolver.h
    cuGpBbSolver.h
    cuLwSolver.h
    cuSbcCgSolver.h
    cuSbCgSolver.h
    cuSbcLwSolver.h
    cuSbLwSolver.h
    gpusolvers_export.h
    cuNlcgSolver.cu
    cuGpBbSolver.cu
    cuLbfgsSolver.cu
=======
    gpusolvers_export.h
    cuSolverUtils.cu
>>>>>>> a1edfa9c
  )

target_link_libraries(gpusolvers 
  gpucore 
  ${Boost_LIBRARIES}
  ${CUDA_LIBRARIES}
  ${CUDA_CUBLAS_LIBRARIES} 
  )

install(TARGETS gpusolvers DESTINATION lib)

install(FILES 	
  cuSbCgSolver.h
  cuSbcCgSolver.h
  cuCgPreconditioner.h
  cuLwSolver.h
  cuLbfgsSolver.h
  cuSbLwSolver.h
  cuSbcLwSolver.h
  cuCgSolver.h
  cuNlcgSolver.h
  cuLbfgsSolver.h
  cuGpBbSolver.h
  hoCuCgSolver.h
  hoCuNlcgSolver.h
  hoCuLbfgsSolver.h
  hoCuSbcCgSolver.h
  hoCuGpBbSolver.h
  cuSolverUtils.h
  gpusolvers_export.h
  DESTINATION include)<|MERGE_RESOLUTION|>--- conflicted
+++ resolved
@@ -15,25 +15,8 @@
   )
 
 cuda_add_library(gpusolvers SHARED 
-<<<<<<< HEAD
-    cuCgPreconditioner.h
-    cuCgSolver.h
-    cuNlcgSolver.h
-    cuLbfgsSolver.h
-    cuGpBbSolver.h
-    cuLwSolver.h
-    cuSbcCgSolver.h
-    cuSbCgSolver.h
-    cuSbcLwSolver.h
-    cuSbLwSolver.h
-    gpusolvers_export.h
-    cuNlcgSolver.cu
-    cuGpBbSolver.cu
-    cuLbfgsSolver.cu
-=======
     gpusolvers_export.h
     cuSolverUtils.cu
->>>>>>> a1edfa9c
   )
 
 target_link_libraries(gpusolvers 
@@ -55,11 +38,9 @@
   cuSbcLwSolver.h
   cuCgSolver.h
   cuNlcgSolver.h
-  cuLbfgsSolver.h
   cuGpBbSolver.h
   hoCuCgSolver.h
   hoCuNlcgSolver.h
-  hoCuLbfgsSolver.h
   hoCuSbcCgSolver.h
   hoCuGpBbSolver.h
   cuSolverUtils.h
