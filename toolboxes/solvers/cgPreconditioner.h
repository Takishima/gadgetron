--- conflicted
+++ resolved
@@ -37,11 +37,7 @@
       *out = *in;
       *out *= *weights_;
     };
-<<<<<<< HEAD
-        
-=======
-    
->>>>>>> 772b68e1
+
   protected:
     boost::shared_ptr<ARRAY_TYPE> weights_;    
   };
