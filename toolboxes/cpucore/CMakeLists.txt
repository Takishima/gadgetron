if (WIN32)
ADD_DEFINITIONS(-D__BUILD_GADGETRON_CPUCORE__)
endif (WIN32)

include_directories(
  ${ACE_INCLUDE_DIR} 
  ${Boost_INCLUDE_DIR}
  ${FFTW3_INCLUDE_DIR}
  )

<<<<<<< HEAD
add_library(cpucore SHARED 
  FFT.cpp 
  )
=======
configure_file( cpucore_defines.h.in ${CMAKE_CURRENT_SOURCE_DIR}/cpucore_defines.h )

add_library(cpucore SHARED FFT.cpp)
>>>>>>> ef20a94d

target_link_libraries(cpucore 
  ${FFTW3_LIBRARIES} 
  optimized ${ACE_LIBRARIES} debug ${ACE_DEBUG_LIBRARY} 
  )

install(TARGETS cpucore DESTINATION lib)

install(FILES 	
<<<<<<< HEAD
  cpucore_export.h
  cpucore_defines.h
  NDArray.h
  hoNDArray.h
  hoNDArray_fileio.h
  complext.h
  vector_td.h
  vector_td_operators.h
  vector_td_utilities.h
  real_utilities.h
  GadgetronException.h
  GadgetronTimer.h
  FFT.h
  DESTINATION include)

if (ARMADILLO_FOUND)
add_subdirectory(math)
endif (ARMADILLO_FOUND)
=======
	NDArray.h
	hoNDArray.h
	hoNDArray_fileio.h
	cpucore_export.h
	FFT.h
	GadgetronTimer.h
	complext.h
	vector_td.h
	vector_td_operators.h
	vector_td_utilities.h
	real_utilities.h
	cpu_defines.h
	DESTINATION include)
>>>>>>> ef20a94d
<|MERGE_RESOLUTION|>--- conflicted
+++ resolved
@@ -8,15 +8,11 @@
   ${FFTW3_INCLUDE_DIR}
   )
 
-<<<<<<< HEAD
+configure_file(cpucore_defines.h.in ${CMAKE_CURRENT_SOURCE_DIR}/cpucore_defines.h)
+
 add_library(cpucore SHARED 
-  FFT.cpp 
+  FFT.cpp
   )
-=======
-configure_file( cpucore_defines.h.in ${CMAKE_CURRENT_SOURCE_DIR}/cpucore_defines.h )
-
-add_library(cpucore SHARED FFT.cpp)
->>>>>>> ef20a94d
 
 target_link_libraries(cpucore 
   ${FFTW3_LIBRARIES} 
@@ -26,7 +22,6 @@
 install(TARGETS cpucore DESTINATION lib)
 
 install(FILES 	
-<<<<<<< HEAD
   cpucore_export.h
   cpucore_defines.h
   NDArray.h
@@ -44,19 +39,4 @@
 
 if (ARMADILLO_FOUND)
 add_subdirectory(math)
-endif (ARMADILLO_FOUND)
-=======
-	NDArray.h
-	hoNDArray.h
-	hoNDArray_fileio.h
-	cpucore_export.h
-	FFT.h
-	GadgetronTimer.h
-	complext.h
-	vector_td.h
-	vector_td_operators.h
-	vector_td_utilities.h
-	real_utilities.h
-	cpu_defines.h
-	DESTINATION include)
->>>>>>> ef20a94d
+endif (ARMADILLO_FOUND)