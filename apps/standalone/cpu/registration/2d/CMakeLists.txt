--- conflicted
+++ resolved
@@ -39,11 +39,7 @@
     if ( HAS_64_BIT )				
       SET_TARGET_PROPERTIES(Matlab_register_CK_2d_cpu PROPERTIES SUFFIX .mexw64)
     endif ( HAS_64_BIT )    
-<<<<<<< HEAD
-    install(TARGETS Matlab_register_CK_2d_cpu DESTINATION bin COMPONENT main)
-=======
-    install(TARGETS Matlab_register_CK_2d_cpu DESTINATION ${GADGETRON_INSTALL_MATLAB_PATH} )
->>>>>>> 28de8438
+    install(TARGETS Matlab_register_CK_2d_cpu DESTINATION ${GADGETRON_INSTALL_MATLAB_PATH} COMPONENT main)
   endif (WIN32)
 else(MATLAB_FOUND)
   message("Matlab not found. Matlab wrapper for registration toolbox will not be compiled.")
