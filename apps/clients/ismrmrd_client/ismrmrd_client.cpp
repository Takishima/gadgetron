--- conflicted
+++ resolved
@@ -1,736 +1,731 @@
-/*****************************************
- *  Standalone ISMRMRD Gadgetron Client  
- *
- * Author: Michael S. Hansen
- * 
- * Dependencies: ISMRMRD and Boost
- *
- *****************************************/
-
-//TODO:
-// -Blobs (for DICOM image support)
-//  - First implementation is in, but testing needed
-// -NIFTI and Analyze output
-// -Check on potential threading problem with asio socket 
-//    - having and reading and writing thread is supposedly not safe, but seems to work here
-// -Add command line switch for controlling verbosity of output
-// -Static linking for standalone executable. 
-
-#include <boost/program_options.hpp>
-#include <boost/asio.hpp>
-#include <boost/thread/thread.hpp>
-#include <boost/shared_ptr.hpp>
-
-#include <ismrmrd.h>
-#include <ismrmrd_dataset.h>
-
-#include <fstream>
-#include <streambuf>
-#include <time.h>
-#include <iomanip>
-#include <sstream>
-#include <iostream>
-#include <exception>
-#include <map>
-
-
-std::string get_date_time_string()
-{
-    time_t rawtime;
-    struct tm * timeinfo;
-    time ( &rawtime );
-    timeinfo = localtime ( &rawtime );
-
-    std::stringstream str;
-    str << timeinfo->tm_year+1900 << "-"
-            << std::setw(2) << std::setfill('0') << timeinfo->tm_mon+1 << "-"
-            << std::setw(2) << std::setfill('0') << timeinfo->tm_mday << " "
-            << std::setw(2) << std::setfill('0') << timeinfo->tm_hour << ":"
-            << std::setw(2) << std::setfill('0') << timeinfo->tm_min << ":"
-            << std::setw(2) << std::setfill('0') << timeinfo->tm_sec;
-
-    std::string ret = str.str();
-
-    return ret;
-}
-
-
-namespace po = boost::program_options;
-using boost::asio::ip::tcp;
-
-
-enum GadgetronMessageID {
-  GADGET_MESSAGE_INT_ID_MIN                             =   0,
-  GADGET_MESSAGE_CONFIG_FILE                            =   1,
-  GADGET_MESSAGE_CONFIG_SCRIPT                          =   2,
-  GADGET_MESSAGE_PARAMETER_SCRIPT                       =   3,
-  GADGET_MESSAGE_CLOSE                                  =   4,
-  GADGET_MESSAGE_INT_ID_MAX                             = 999,
-  GADGET_MESSAGE_EXT_ID_MIN                             = 1000,
-  GADGET_MESSAGE_ACQUISITION                            = 1001, /**< DEPRECATED */
-  GADGET_MESSAGE_NEW_MEASUREMENT                        = 1002, /**< DEPRECATED */
-  GADGET_MESSAGE_END_OF_SCAN                            = 1003, /**< DEPRECATED */
-  GADGET_MESSAGE_IMAGE_CPLX_FLOAT                       = 1004, /**< DEPRECATED */
-  GADGET_MESSAGE_IMAGE_REAL_FLOAT                       = 1005, /**< DEPRECATED */
-  GADGET_MESSAGE_IMAGE_REAL_USHORT                      = 1006, /**< DEPRECATED */
-  GADGET_MESSAGE_EMPTY                                  = 1007, /**< DEPRECATED */
-  GADGET_MESSAGE_ISMRMRD_ACQUISITION                    = 1008,
-  GADGET_MESSAGE_ISMRMRD_IMAGE_CPLX_FLOAT               = 1009,
-  GADGET_MESSAGE_ISMRMRD_IMAGE_REAL_FLOAT               = 1010,
-  GADGET_MESSAGE_ISMRMRD_IMAGE_REAL_USHORT              = 1011,
-  GADGET_MESSAGE_DICOM                                  = 1012,
-  GADGET_MESSAGE_CLOUD_JOB                              = 1013,
-  GADGET_MESSAGE_GADGETCLOUD_JOB                        = 1014,
-  GADGET_MESSAGE_ISMRMRD_IMAGEWITHATTRIB_CPLX_FLOAT     = 1015,
-  GADGET_MESSAGE_ISMRMRD_IMAGEWITHATTRIB_REAL_FLOAT     = 1016,
-  GADGET_MESSAGE_ISMRMRD_IMAGEWITHATTRIB_REAL_USHORT    = 1017,
-  GADGET_MESSAGE_DICOM_WITHNAME                         = 1018,
-  GADGET_MESSAGE_DEPENDENCY_QUERY                       = 1019,
-  GADGET_MESSAGE_EXT_ID_MAX                             = 4096
-};
-
-struct GadgetMessageIdentifier
-{
-  uint16_t id;
-};
-
-struct GadgetMessageConfigurationFile
-{
-  char configuration_file[1024];
-};
-
-struct GadgetMessageScript
-{
-  uint32_t script_length;
-};
-
-class GadgetronClientException : public std::exception
-{
-
-public:
-  GadgetronClientException(std::string msg)
-    : msg_(msg)
-  {
-
-  }
-
-  virtual ~GadgetronClientException() throw() {}
-
-  virtual const char* what() const throw()
-  {
-    return msg_.c_str();
-  }
-
-protected:
-  std::string msg_;
-};
-
-class GadgetronClientMessageReader
-{
- public:
-  virtual ~GadgetronClientMessageReader() {}
-
-  /**
-     Function must be implemented to read a specific message.
-   */
-  virtual void read(tcp::socket* s) = 0;
-
-};
-
-
-template <typename T> class GadgetronClientImageMessageReader 
-  : public GadgetronClientMessageReader
-{
-
-public:
-  GadgetronClientImageMessageReader(std::string filename, std::string groupname)
-    : file_name_(filename)
-    , group_name_(groupname)
-  {
-
-  }
-
-  ~GadgetronClientImageMessageReader() {
-  } 
-
-  virtual void read(tcp::socket* stream) 
-  {
-    std::cout << "Receiving image." << std::endl;
-    //Read the image from the socket
-    ISMRMRD::ImageHeader h;
-    boost::asio::read(*stream, boost::asio::buffer(&h,sizeof(ISMRMRD::ImageHeader)));
-    ISMRMRD::Image im; 
-    im.setHead(h);
-    boost::asio::read(*stream, boost::asio::buffer(im.getData(), im.getDataSize()));
-    {
-      if (!dataset_) {
-	dataset_ = boost::shared_ptr<ISMRMRD::Dataset>(new ISMRMRD::Dataset(file_name_.c_str(), group_name_.c_str())); 
-      }
-
-      std::stringstream st1;
-      st1 << "image_" << h.image_series_index;
-      std::string image_varname = st1.str();
-    
-      if (dataset_->appendImage(image_varname, ISMRMRD::ISMRMRD_BLOCKMODE_ARRAY, im) < 0) {
-	throw GadgetronClientException("Unable to append header to ISMRMRD HDF5 dataset");
-      }
-    
-    }
-  }
-
-protected:
-  std::string group_name_;
-  std::string file_name_;
-  boost::shared_ptr<ISMRMRD::Dataset> dataset_;
-};
-
-template <typename T> class GadgetronClientAttribImageMessageReader 
-  : public GadgetronClientMessageReader
-{
-
-public:
-  GadgetronClientAttribImageMessageReader(std::string filename, std::string groupname)
-    : file_name_(filename)
-    , group_name_(groupname)
-  {
-
-  }
-
-  ~GadgetronClientAttribImageMessageReader() {
-  } 
-
-  virtual void read(tcp::socket* stream) 
-  {
-    std::cout << "Receiving image with attributes." << std::endl;
-    //Read the image headerfrom the socket
-    ISMRMRD::ImageHeader h;
-    boost::asio::read(*stream, boost::asio::buffer(&h,sizeof(ISMRMRD::ImageHeader)));
-    ISMRMRD::Image im;
-    im.setHead(h);
-
-    typedef unsigned long long size_t_type;
-
-    //Read meta attributes
-    size_t_type meta_attrib_length;
-    boost::asio::read(*stream, boost::asio::buffer(&meta_attrib_length, sizeof(size_t_type)));
-
-<<<<<<< HEAD
-    std::string meta_attrib(meta_attrib_length,0);
-    boost::asio::read(*stream, boost::asio::buffer(const_cast<char*>(meta_attrib.c_str()), meta_attrib_length));
-=======
-    std::string meta_attrib(meta_attrib_length-sizeof(size_t_type),0);
-    boost::asio::read(*stream, boost::asio::buffer(const_cast<char*>(meta_attrib.c_str()), meta_attrib_length-sizeof(size_t_type)));
-    im.setAttributeString(meta_attrib);
->>>>>>> cae0f258
-
-    //Read image data
-    boost::asio::read(*stream, boost::asio::buffer(im.getData(), im.getDataSize()));
-    {
-      if (!dataset_) {
-	dataset_ = boost::shared_ptr<ISMRMRD::Dataset>(new ISMRMRD::Dataset(file_name_.c_str(), group_name_.c_str())); 
-      }
-
-      std::stringstream st1;
-      st1 << "image_" << h.image_series_index << ".head";
-      std::string head_varname = st1.str();
-   
-      std::stringstream st2;
-      st2 << "image_" << h.image_series_index << ".img";
-      std::string img_varname = st2.str();
-    
-      std::stringstream st3;
-      st3 << "image_" << h.image_series_index << ".attrib";
-      std::string meta_varname = st3.str();
-
-      if (dataset_->appendImageHeader(h, head_varname.c_str()) < 0) {
-	throw GadgetronClientException("Unable to append header to ISMRMRD HDF5 dataset");
-      }
-
-      if (dataset_->appendImageAttrib(meta_attrib, meta_varname.c_str()) < 0) {
-	throw GadgetronClientException("Unable to append meta attributes to ISMRMRD HDF5 dataset");
-      }
-
-      std::vector<unsigned int> dim(4);
-      dim[0] = h.matrix_size[0];
-      dim[1] = h.matrix_size[1];
-      dim[2] = h.matrix_size[2];
-      dim[3] = h.channels;
-    
-      if (dataset_->appendArray(dim, const_cast<T*>(&im.getData()[0]), img_varname.c_str())  < 0) {
-	throw GadgetronClientException("Unable to append image array to ISMRMRD HDF5 dataset");
-      }
-    }
-  }
-
-protected:
-  std::string group_name_;
-  std::string file_name_;
-  boost::shared_ptr<ISMRMRD::Dataset> dataset_;
-};
-
-
-#define MAX_BLOBS_LOG_10    6
-
-class GadgetronClientBlobMessageReader 
-  : public GadgetronClientMessageReader
-{
-
-public:
-  GadgetronClientBlobMessageReader(std::string fileprefix, std::string filesuffix)
-    : number_of_calls_(0)
-    , file_prefix(fileprefix)
-    , file_suffix(filesuffix)
-
-  {
-
-  }
-
-  virtual ~GadgetronClientBlobMessageReader() {}
-
-  virtual void read(tcp::socket* socket) 
-  {
-    
-    // MUST READ 32-bits
-    uint32_t nbytes;
-    boost::asio::read(*socket, boost::asio::buffer(&nbytes,sizeof(uint32_t)));
-
-    std::vector<char> data(nbytes,0);
-    boost::asio::read(*socket, boost::asio::buffer(&data[0],nbytes));
-
-    std::stringstream filename;
-
-    // Create the filename: (prefix_%06.suffix)
-    filename << file_prefix << "_";
-    filename << std::setfill('0') << std::setw(MAX_BLOBS_LOG_10) << number_of_calls_;
-    filename << "." << file_suffix;
-
-    std::ofstream outfile;
-    outfile.open (filename.str().c_str(), std::ios::out|std::ios::binary);
-
-    std::cout << "Writing image " << filename.str() << std::endl;
-
-    if (outfile.good()) {
-      /* write 'size' bytes starting at 'data's pointer */
-      outfile.write(&data[0], nbytes);
-      outfile.close();
-      number_of_calls_++;
-    } else {
-      throw GadgetronClientException("Unable to write blob to output file\n");
-    }
-  }
-
-protected:
-  size_t number_of_calls_;
-  std::string file_prefix;
-  std::string file_suffix;
-
-};
-
-class GadgetronClientBlobAttribMessageReader 
-  : public GadgetronClientMessageReader
-{
-
-public:
-  GadgetronClientBlobAttribMessageReader(std::string fileprefix, std::string filesuffix)
-    : number_of_calls_(0)
-    , file_prefix(fileprefix)
-    , file_suffix(filesuffix)
-
-  {
-
-  }
-
-  virtual ~GadgetronClientBlobAttribMessageReader() {}
-
-  virtual void read(tcp::socket* socket) 
-  {
-    
-    // MUST READ 32-bits
-    uint32_t nbytes;
-    boost::asio::read(*socket, boost::asio::buffer(&nbytes,sizeof(uint32_t)));
-
-    std::vector<char> data(nbytes,0);
-    boost::asio::read(*socket, boost::asio::buffer(&data[0],nbytes));
-
-    
-    unsigned long long fileNameLen;
-    boost::asio::read(*socket, boost::asio::buffer(&fileNameLen,sizeof(unsigned long long)));
-
-    std::string filenameBuf(fileNameLen,0);
-    boost::asio::read(*socket, boost::asio::buffer(const_cast<char*>(filenameBuf.c_str()),fileNameLen));
-
-    typedef unsigned long long size_t_type;
-
-    size_t_type meta_attrib_length;
-    boost::asio::read(*socket, boost::asio::buffer(&meta_attrib_length, sizeof(size_t_type)));
-
-    std::string meta_attrib(meta_attrib_length-sizeof(size_t_type),0);
-    boost::asio::read(*socket, boost::asio::buffer(const_cast<char*>(meta_attrib.c_str()), meta_attrib_length-sizeof(size_t_type)));
-
-
-    std::string filename_image, filename_attrib;
-    
-    // Create the filename: (prefix_%06.suffix)
-    if ( file_prefix.empty() )
-      {
-	filename_image =  filenameBuf + "." + file_suffix;
-	filename_attrib =  filenameBuf + "_attrib.xml";
-      }
-    else
-      {
-	filename_image = file_prefix + "_" + filenameBuf + "." + file_suffix;
-	filename_attrib = file_prefix + "_" + filenameBuf + "_attrib.xml";
-      }
-    
-    std::cout << "Writing image " << filename_image.c_str() << std::endl;
-    
-    std::ofstream outfile;
-    outfile.open (filename_image.c_str(), std::ios::out|std::ios::binary);
-    
-    std::ofstream outfile_attrib;
-    outfile_attrib.open (filename_attrib.c_str(), std::ios::out|std::ios::binary);
-    
-    if (outfile.good())
-      {
-	/* write 'size' bytes starting at 'data's pointer */
-	outfile.write(&data[0], nbytes);
-	outfile.close();
-	
-	outfile_attrib.write(meta_attrib.c_str(), meta_attrib.length());
-	outfile_attrib.close();
-	
-	number_of_calls_++;
-      }
-    else
-      {
-	throw GadgetronClientException("Unable to write blob to output file\n");
-      }
-  }
-
-protected:
-  size_t number_of_calls_;
-  std::string file_prefix;
-  std::string file_suffix;
-
-};
-
-class GadgetronClientConnector
-{
-
-public:
-  GadgetronClientConnector() 
-    : socket_(0)
-  {
-
-  }
-
-  virtual ~GadgetronClientConnector() 
-  {
-    if (socket) {
-      socket_->close();
-      delete socket_;
-    }
-  }
-
-  void read_task()
-  {
-    if (!socket_) {
-      throw GadgetronClientException("Unable to create socket.");
-    }
-    
-    GadgetMessageIdentifier id;
-    while (socket_->is_open()) {
-      boost::asio::read(*socket_, boost::asio::buffer(&id,sizeof(GadgetMessageIdentifier)));
-      
-      if (id.id == GADGET_MESSAGE_CLOSE) {
-	break;
-      }
-
-      GadgetronClientMessageReader* r = find_reader(id.id);
-
-      if (!r) {
-	std::cout << "Message received with ID: " << id.id << std::endl;
-	throw GadgetronClientException("Unknown Message ID");
-      } else {
-	r->read(socket_);
-      }
-    }
-  }
-
-  void wait() {
-    reader_thread_.join();
-  }
-
-  void connect(std::string hostname, std::string port)
-  {
-
-
-    tcp::resolver resolver(io_service);
-    tcp::resolver::query query(tcp::v4(), hostname.c_str(), port.c_str());
-    tcp::resolver::iterator endpoint_iterator = resolver.resolve(query);
-    tcp::resolver::iterator end;
-
-    socket_ = new tcp::socket(io_service);
-
-    if (!socket_) {
-      throw GadgetronClientException("Unable to create socket.");
-    }
-
-    //TODO:
-    //For newer versions of Boost, we should use
-    //   boost::asio::connect(*socket_, iterator);
-
-    boost::system::error_code error = boost::asio::error::host_not_found;
-    while (error && endpoint_iterator != end) {
-	socket_->close();
-	socket_->connect(*endpoint_iterator++, error);
-    }
-    if (error)
-      throw GadgetronClientException("Error connecting using socket.");
-
-    reader_thread_ = boost::thread(boost::bind(&GadgetronClientConnector::read_task, this));
-
-  }
-
-  void send_gadgetron_close() { 
-    if (!socket_) {
-      throw GadgetronClientException("Invalid socket.");
-    }
-    GadgetMessageIdentifier id;
-    id.id = GADGET_MESSAGE_CLOSE;    
-    boost::asio::write(*socket_, boost::asio::buffer(&id, sizeof(GadgetMessageIdentifier)));
-  }
-
-  void send_gadgetron_configuration_file(std::string config_xml_name) {
-
-    if (!socket_) {
-      throw GadgetronClientException("Invalid socket.");
-    }
-
-    GadgetMessageIdentifier id;
-    id.id = GADGET_MESSAGE_CONFIG_FILE;
-    
-    GadgetMessageConfigurationFile ini;
-    memset(&ini,0,sizeof(GadgetMessageConfigurationFile));
-    strncpy(ini.configuration_file, config_xml_name.c_str(),config_xml_name.size());
-
-    boost::asio::write(*socket_, boost::asio::buffer(&id, sizeof(GadgetMessageIdentifier)));
-    boost::asio::write(*socket_, boost::asio::buffer(&ini, sizeof(GadgetMessageConfigurationFile)));
-
-  }
-
-  void send_gadgetron_configuration_script(std::string xml_string)
-  {
-    if (!socket_) {
-      throw GadgetronClientException("Invalid socket.");
-    }
-
-    GadgetMessageIdentifier id;
-    id.id = GADGET_MESSAGE_CONFIG_SCRIPT;
-
-    GadgetMessageScript conf;
-    conf.script_length = (uint32_t)xml_string.size()+1;
-    
-    boost::asio::write(*socket_, boost::asio::buffer(&id, sizeof(GadgetMessageIdentifier)));
-    boost::asio::write(*socket_, boost::asio::buffer(&conf, sizeof(GadgetMessageScript)));
-    boost::asio::write(*socket_, boost::asio::buffer(xml_string.c_str(), conf.script_length));    
-
-  }
-
-
-  void  send_gadgetron_parameters(std::string xml_string)
-  {
-    if (!socket_) {
-      throw GadgetronClientException("Invalid socket.");
-    }
-
-    GadgetMessageIdentifier id;
-    id.id = GADGET_MESSAGE_PARAMETER_SCRIPT;
-
-    GadgetMessageScript conf;
-    conf.script_length = (uint32_t)xml_string.size()+1;
-    
-    boost::asio::write(*socket_, boost::asio::buffer(&id, sizeof(GadgetMessageIdentifier)));
-    boost::asio::write(*socket_, boost::asio::buffer(&conf, sizeof(GadgetMessageScript)));
-    boost::asio::write(*socket_, boost::asio::buffer(xml_string.c_str(), conf.script_length));    
-  }
-
-  void send_ismrmrd_acquisition(ISMRMRD::Acquisition& acq) 
-  {
-    if (!socket_) {
-      throw GadgetronClientException("Invalid socket.");
-    }
-
-    GadgetMessageIdentifier id;
-    id.id = GADGET_MESSAGE_ISMRMRD_ACQUISITION;;
-    
-    boost::asio::write(*socket_, boost::asio::buffer(&id, sizeof(GadgetMessageIdentifier)));
-    boost::asio::write(*socket_, boost::asio::buffer(&acq.getHead(), sizeof(ISMRMRD::AcquisitionHeader)));
-
-    unsigned long trajectory_elements = acq.getHead().trajectory_dimensions*acq.getHead().number_of_samples;
-    unsigned long data_elements = acq.getHead().active_channels*acq.getHead().number_of_samples;
-    
-    if (trajectory_elements) {
-      boost::asio::write(*socket_, boost::asio::buffer(&acq.getTraj()[0], sizeof(float)*trajectory_elements));
-    }
-
-    
-    if (data_elements) {
-      boost::asio::write(*socket_, boost::asio::buffer(&acq.getData()[0], 2*sizeof(float)*data_elements));
-    }
-  }
-
-  void register_reader(unsigned short slot, boost::shared_ptr<GadgetronClientMessageReader> r) {
-    readers_[slot] = r;
-  }
-
-protected:
-  typedef std::map<unsigned short, boost::shared_ptr<GadgetronClientMessageReader> > maptype;
-
-  GadgetronClientMessageReader* find_reader(unsigned short r)
-  {
-    GadgetronClientMessageReader* ret = 0;
-    
-    maptype::iterator it = readers_.find(r);
-
-    if (it != readers_.end()) {
-      ret = it->second.get();
-    }
-
-    return ret;
-  }
-  
-  boost::asio::io_service io_service;
-  tcp::socket* socket_;
-  boost::thread reader_thread_;
-  maptype readers_;
-
-
-};
-
-
-int main(int argc, char **argv)
-{
-
-  std::string host_name;
-  std::string port;
-  std::string in_filename;
-  std::string out_filename;
-  std::string hdf5_in_group;
-  std::string hdf5_out_group;
-  std::string config_file;
-  std::string config_file_local;
-  std::string config_xml_local;
-  unsigned int loops;
-
-  po::options_description desc("Allowed options");
-
-  desc.add_options()
-    ("help,h", "produce help message")
-    ("port,p", po::value<std::string>(&port)->default_value("9002"), "Port")
-    ("address,a", po::value<std::string>(&host_name)->default_value("localhost"), "Address (hostname) of Gadgetron host")
-    ("filename,f", po::value<std::string>(&in_filename), "Input file")
-    ("outfile,o", po::value<std::string>(&out_filename)->default_value("out.h5"), "Output file")
-    ("in-group,g", po::value<std::string>(&hdf5_in_group)->default_value("/dataset"), "Input data group")
-    ("out-group,G", po::value<std::string>(&hdf5_out_group)->default_value(get_date_time_string()), "Output group name")  
-    ("config,c", po::value<std::string>(&config_file)->default_value("default.xml"), "Configuration file (remote)")
-    ("config-local,C", po::value<std::string>(&config_file_local), "Configuration file (local)")
-  ("loops,l", po::value<unsigned int>(&loops)->default_value(1), "Loops")
-    ;
-
-  po::variables_map vm;
-  po::store(po::parse_command_line(argc, argv, desc), vm);
-  po::notify(vm);
-  
-  if (vm.count("help")) {
-    std::cout << desc << std::endl;
-    return 0;
-  }
-
-  if (!vm.count("filename")) {
-    std::cout << std::endl << std::endl << "\tYou must supply a filename" << std::endl << std::endl;
-    std::cout << desc << std::endl;
-    return -1;
-  }
-
-  if (vm.count("config-local")) {
-    std::ifstream t(config_file_local.c_str());
-    if (t) {
-      //Read in the file.
-      config_xml_local = std::string((std::istreambuf_iterator<char>(t)),
-				     std::istreambuf_iterator<char>());
-    } else {
-      std::cout << "Unable to read local xml configuration: " << config_file_local  << std::endl;
-      return -1;
-    }
-  }
-
-  std::cout << "Gadgetron ISMRMRD client" << std::endl;
-
-  //Let's check if the files exist:
-  std::string hdf5_xml_varname = std::string(hdf5_in_group) + std::string("/xml");
-  std::string hdf5_data_varname = std::string(hdf5_in_group) + std::string("/data");
-
-
-  //TODO:
-  // Add check to see if input file exists
- 
-  //Let's open the input file
-  ISMRMRD::Dataset ismrmrd_dataset(in_filename.c_str(), hdf5_in_group.c_str(), false);
-  // Read the header
-  std::string xml_config;
-  ismrmrd_dataset.readHeader(xml_config);
-
-
-  std::cout << "  -- host            :      " << host_name << std::endl;
-  std::cout << "  -- port            :      " << port << std::endl;
-  std::cout << "  -- hdf5 file  in   :      " << in_filename << std::endl;
-  std::cout << "  -- hdf5 group in   :      " << hdf5_in_group << std::endl;
-  std::cout << "  -- conf            :      " << config_file << std::endl;
-  std::cout << "  -- loop            :      " << loops << std::endl;
-  std::cout << "  -- hdf5 file out   :      " << out_filename << std::endl;
-  std::cout << "  -- hdf5 group out  :      " << hdf5_out_group << std::endl;
-
-
-  GadgetronClientConnector con;
-
-  con.register_reader(GADGET_MESSAGE_ISMRMRD_IMAGE_REAL_USHORT, boost::shared_ptr<GadgetronClientMessageReader>(new GadgetronClientImageMessageReader<uint16_t>(out_filename, hdf5_out_group)));
-  con.register_reader(GADGET_MESSAGE_ISMRMRD_IMAGE_REAL_FLOAT, boost::shared_ptr<GadgetronClientMessageReader>(new GadgetronClientImageMessageReader<float>(out_filename, hdf5_out_group)));
-  con.register_reader(GADGET_MESSAGE_ISMRMRD_IMAGE_CPLX_FLOAT, boost::shared_ptr<GadgetronClientMessageReader>(new GadgetronClientImageMessageReader< std::complex<float> >(out_filename, hdf5_out_group)));
-
-  //Image with attributes 
-  con.register_reader(GADGET_MESSAGE_ISMRMRD_IMAGEWITHATTRIB_REAL_USHORT, boost::shared_ptr<GadgetronClientMessageReader>(new GadgetronClientAttribImageMessageReader<uint16_t>(out_filename, hdf5_out_group)));
-  con.register_reader(GADGET_MESSAGE_ISMRMRD_IMAGEWITHATTRIB_REAL_FLOAT, boost::shared_ptr<GadgetronClientMessageReader>(new GadgetronClientAttribImageMessageReader<float>(out_filename, hdf5_out_group)));
-  con.register_reader(GADGET_MESSAGE_ISMRMRD_IMAGEWITHATTRIB_CPLX_FLOAT, boost::shared_ptr<GadgetronClientMessageReader>(new GadgetronClientAttribImageMessageReader< std::complex<float> >(out_filename, hdf5_out_group)));
-
-  con.register_reader(GADGET_MESSAGE_DICOM, boost::shared_ptr<GadgetronClientMessageReader>(new GadgetronClientBlobMessageReader(std::string(hdf5_out_group), std::string("dcm"))));
-  con.register_reader(GADGET_MESSAGE_DICOM_WITHNAME, boost::shared_ptr<GadgetronClientMessageReader>(new GadgetronClientBlobAttribMessageReader(std::string(), std::string("dcm"))));
-
-  try {
-    con.connect(host_name,port);
-      if (vm.count("config-local")) {
-	con.send_gadgetron_configuration_script(config_xml_local);
-      } else {
-	con.send_gadgetron_configuration_file(config_file);
-      }
-    con.send_gadgetron_parameters(xml_config);
-
-    uint32_t acquisitions = ismrmrd_dataset.getNumberOfAcquisitions();
-
-    for (uint32_t i = 0; i < acquisitions; i++) {
-      {
-	ISMRMRD::Acquisition * acq_tmp = ismrmrd_dataset.readAcquisition(i);
-	con.send_ismrmrd_acquisition(*acq_tmp);
-	delete acq_tmp;
-      }
-    }
-
-    con.send_gadgetron_close();
-    con.wait();
-
-  } catch (std::exception& ex) {
-    std::cout << "Error caught: " << ex.what() << std::endl;
-  }
-
-  return 0;
-}
+/*****************************************
+ *  Standalone ISMRMRD Gadgetron Client  
+ *
+ * Author: Michael S. Hansen
+ * 
+ * Dependencies: ISMRMRD and Boost
+ *
+ *****************************************/
+
+//TODO:
+// -Blobs (for DICOM image support)
+//  - First implementation is in, but testing needed
+// -NIFTI and Analyze output
+// -Check on potential threading problem with asio socket 
+//    - having and reading and writing thread is supposedly not safe, but seems to work here
+// -Add command line switch for controlling verbosity of output
+// -Static linking for standalone executable. 
+
+#include <boost/program_options.hpp>
+#include <boost/asio.hpp>
+#include <boost/thread/thread.hpp>
+#include <boost/shared_ptr.hpp>
+
+#include <ismrmrd.h>
+#include <ismrmrd_dataset.h>
+
+#include <fstream>
+#include <streambuf>
+#include <time.h>
+#include <iomanip>
+#include <sstream>
+#include <iostream>
+#include <exception>
+#include <map>
+
+
+std::string get_date_time_string()
+{
+    time_t rawtime;
+    struct tm * timeinfo;
+    time ( &rawtime );
+    timeinfo = localtime ( &rawtime );
+
+    std::stringstream str;
+    str << timeinfo->tm_year+1900 << "-"
+            << std::setw(2) << std::setfill('0') << timeinfo->tm_mon+1 << "-"
+            << std::setw(2) << std::setfill('0') << timeinfo->tm_mday << " "
+            << std::setw(2) << std::setfill('0') << timeinfo->tm_hour << ":"
+            << std::setw(2) << std::setfill('0') << timeinfo->tm_min << ":"
+            << std::setw(2) << std::setfill('0') << timeinfo->tm_sec;
+
+    std::string ret = str.str();
+
+    return ret;
+}
+
+
+namespace po = boost::program_options;
+using boost::asio::ip::tcp;
+
+
+enum GadgetronMessageID {
+  GADGET_MESSAGE_INT_ID_MIN                             =   0,
+  GADGET_MESSAGE_CONFIG_FILE                            =   1,
+  GADGET_MESSAGE_CONFIG_SCRIPT                          =   2,
+  GADGET_MESSAGE_PARAMETER_SCRIPT                       =   3,
+  GADGET_MESSAGE_CLOSE                                  =   4,
+  GADGET_MESSAGE_INT_ID_MAX                             = 999,
+  GADGET_MESSAGE_EXT_ID_MIN                             = 1000,
+  GADGET_MESSAGE_ACQUISITION                            = 1001, /**< DEPRECATED */
+  GADGET_MESSAGE_NEW_MEASUREMENT                        = 1002, /**< DEPRECATED */
+  GADGET_MESSAGE_END_OF_SCAN                            = 1003, /**< DEPRECATED */
+  GADGET_MESSAGE_IMAGE_CPLX_FLOAT                       = 1004, /**< DEPRECATED */
+  GADGET_MESSAGE_IMAGE_REAL_FLOAT                       = 1005, /**< DEPRECATED */
+  GADGET_MESSAGE_IMAGE_REAL_USHORT                      = 1006, /**< DEPRECATED */
+  GADGET_MESSAGE_EMPTY                                  = 1007, /**< DEPRECATED */
+  GADGET_MESSAGE_ISMRMRD_ACQUISITION                    = 1008,
+  GADGET_MESSAGE_ISMRMRD_IMAGE_CPLX_FLOAT               = 1009,
+  GADGET_MESSAGE_ISMRMRD_IMAGE_REAL_FLOAT               = 1010,
+  GADGET_MESSAGE_ISMRMRD_IMAGE_REAL_USHORT              = 1011,
+  GADGET_MESSAGE_DICOM                                  = 1012,
+  GADGET_MESSAGE_CLOUD_JOB                              = 1013,
+  GADGET_MESSAGE_GADGETCLOUD_JOB                        = 1014,
+  GADGET_MESSAGE_ISMRMRD_IMAGEWITHATTRIB_CPLX_FLOAT     = 1015,
+  GADGET_MESSAGE_ISMRMRD_IMAGEWITHATTRIB_REAL_FLOAT     = 1016,
+  GADGET_MESSAGE_ISMRMRD_IMAGEWITHATTRIB_REAL_USHORT    = 1017,
+  GADGET_MESSAGE_DICOM_WITHNAME                         = 1018,
+  GADGET_MESSAGE_DEPENDENCY_QUERY                       = 1019,
+  GADGET_MESSAGE_EXT_ID_MAX                             = 4096
+};
+
+struct GadgetMessageIdentifier
+{
+  uint16_t id;
+};
+
+struct GadgetMessageConfigurationFile
+{
+  char configuration_file[1024];
+};
+
+struct GadgetMessageScript
+{
+  uint32_t script_length;
+};
+
+class GadgetronClientException : public std::exception
+{
+
+public:
+  GadgetronClientException(std::string msg)
+    : msg_(msg)
+  {
+
+  }
+
+  virtual ~GadgetronClientException() throw() {}
+
+  virtual const char* what() const throw()
+  {
+    return msg_.c_str();
+  }
+
+protected:
+  std::string msg_;
+};
+
+class GadgetronClientMessageReader
+{
+ public:
+  virtual ~GadgetronClientMessageReader() {}
+
+  /**
+     Function must be implemented to read a specific message.
+   */
+  virtual void read(tcp::socket* s) = 0;
+
+};
+
+
+template <typename T> class GadgetronClientImageMessageReader 
+  : public GadgetronClientMessageReader
+{
+
+public:
+  GadgetronClientImageMessageReader(std::string filename, std::string groupname)
+    : file_name_(filename)
+    , group_name_(groupname)
+  {
+
+  }
+
+  ~GadgetronClientImageMessageReader() {
+  } 
+
+  virtual void read(tcp::socket* stream) 
+  {
+    std::cout << "Receiving image." << std::endl;
+    //Read the image from the socket
+    ISMRMRD::ImageHeader h;
+    boost::asio::read(*stream, boost::asio::buffer(&h,sizeof(ISMRMRD::ImageHeader)));
+    ISMRMRD::Image im; 
+    im.setHead(h);
+    boost::asio::read(*stream, boost::asio::buffer(im.getData(), im.getDataSize()));
+    {
+      if (!dataset_) {
+	dataset_ = boost::shared_ptr<ISMRMRD::Dataset>(new ISMRMRD::Dataset(file_name_.c_str(), group_name_.c_str())); 
+      }
+
+      std::stringstream st1;
+      st1 << "image_" << h.image_series_index;
+      std::string image_varname = st1.str();
+    
+      if (dataset_->appendImage(image_varname, ISMRMRD::ISMRMRD_BLOCKMODE_ARRAY, im) < 0) {
+	throw GadgetronClientException("Unable to append header to ISMRMRD HDF5 dataset");
+      }
+    
+    }
+  }
+
+protected:
+  std::string group_name_;
+  std::string file_name_;
+  boost::shared_ptr<ISMRMRD::Dataset> dataset_;
+};
+
+template <typename T> class GadgetronClientAttribImageMessageReader 
+  : public GadgetronClientMessageReader
+{
+
+public:
+  GadgetronClientAttribImageMessageReader(std::string filename, std::string groupname)
+    : file_name_(filename)
+    , group_name_(groupname)
+  {
+
+  }
+
+  ~GadgetronClientAttribImageMessageReader() {
+  } 
+
+  virtual void read(tcp::socket* stream) 
+  {
+    std::cout << "Receiving image with attributes." << std::endl;
+    //Read the image headerfrom the socket
+    ISMRMRD::ImageHeader h;
+    boost::asio::read(*stream, boost::asio::buffer(&h,sizeof(ISMRMRD::ImageHeader)));
+    ISMRMRD::Image im;
+    im.setHead(h);
+
+    typedef unsigned long long size_t_type;
+
+    //Read meta attributes
+    size_t_type meta_attrib_length;
+    boost::asio::read(*stream, boost::asio::buffer(&meta_attrib_length, sizeof(size_t_type)));
+
+    std::string meta_attrib(meta_attrib_length-sizeof(size_t_type),0);
+    boost::asio::read(*stream, boost::asio::buffer(const_cast<char*>(meta_attrib.c_str()), meta_attrib_length-sizeof(size_t_type)));
+    im.setAttributeString(meta_attrib);
+
+    //Read image data
+    boost::asio::read(*stream, boost::asio::buffer(im.getData(), im.getDataSize()));
+    {
+      if (!dataset_) {
+	dataset_ = boost::shared_ptr<ISMRMRD::Dataset>(new ISMRMRD::Dataset(file_name_.c_str(), group_name_.c_str())); 
+      }
+
+      std::stringstream st1;
+      st1 << "image_" << h.image_series_index << ".head";
+      std::string head_varname = st1.str();
+   
+      std::stringstream st2;
+      st2 << "image_" << h.image_series_index << ".img";
+      std::string img_varname = st2.str();
+    
+      std::stringstream st3;
+      st3 << "image_" << h.image_series_index << ".attrib";
+      std::string meta_varname = st3.str();
+
+      if (dataset_->appendImageHeader(h, head_varname.c_str()) < 0) {
+	throw GadgetronClientException("Unable to append header to ISMRMRD HDF5 dataset");
+      }
+
+      if (dataset_->appendImageAttrib(meta_attrib, meta_varname.c_str()) < 0) {
+	throw GadgetronClientException("Unable to append meta attributes to ISMRMRD HDF5 dataset");
+      }
+
+      std::vector<unsigned int> dim(4);
+      dim[0] = h.matrix_size[0];
+      dim[1] = h.matrix_size[1];
+      dim[2] = h.matrix_size[2];
+      dim[3] = h.channels;
+    
+      if (dataset_->appendArray(dim, const_cast<T*>(&im.getData()[0]), img_varname.c_str())  < 0) {
+	throw GadgetronClientException("Unable to append image array to ISMRMRD HDF5 dataset");
+      }
+    }
+  }
+
+protected:
+  std::string group_name_;
+  std::string file_name_;
+  boost::shared_ptr<ISMRMRD::Dataset> dataset_;
+};
+
+
+#define MAX_BLOBS_LOG_10    6
+
+class GadgetronClientBlobMessageReader 
+  : public GadgetronClientMessageReader
+{
+
+public:
+  GadgetronClientBlobMessageReader(std::string fileprefix, std::string filesuffix)
+    : number_of_calls_(0)
+    , file_prefix(fileprefix)
+    , file_suffix(filesuffix)
+
+  {
+
+  }
+
+  virtual ~GadgetronClientBlobMessageReader() {}
+
+  virtual void read(tcp::socket* socket) 
+  {
+    
+    // MUST READ 32-bits
+    uint32_t nbytes;
+    boost::asio::read(*socket, boost::asio::buffer(&nbytes,sizeof(uint32_t)));
+
+    std::vector<char> data(nbytes,0);
+    boost::asio::read(*socket, boost::asio::buffer(&data[0],nbytes));
+
+    std::stringstream filename;
+
+    // Create the filename: (prefix_%06.suffix)
+    filename << file_prefix << "_";
+    filename << std::setfill('0') << std::setw(MAX_BLOBS_LOG_10) << number_of_calls_;
+    filename << "." << file_suffix;
+
+    std::ofstream outfile;
+    outfile.open (filename.str().c_str(), std::ios::out|std::ios::binary);
+
+    std::cout << "Writing image " << filename.str() << std::endl;
+
+    if (outfile.good()) {
+      /* write 'size' bytes starting at 'data's pointer */
+      outfile.write(&data[0], nbytes);
+      outfile.close();
+      number_of_calls_++;
+    } else {
+      throw GadgetronClientException("Unable to write blob to output file\n");
+    }
+  }
+
+protected:
+  size_t number_of_calls_;
+  std::string file_prefix;
+  std::string file_suffix;
+
+};
+
+class GadgetronClientBlobAttribMessageReader 
+  : public GadgetronClientMessageReader
+{
+
+public:
+  GadgetronClientBlobAttribMessageReader(std::string fileprefix, std::string filesuffix)
+    : number_of_calls_(0)
+    , file_prefix(fileprefix)
+    , file_suffix(filesuffix)
+
+  {
+
+  }
+
+  virtual ~GadgetronClientBlobAttribMessageReader() {}
+
+  virtual void read(tcp::socket* socket) 
+  {
+    
+    // MUST READ 32-bits
+    uint32_t nbytes;
+    boost::asio::read(*socket, boost::asio::buffer(&nbytes,sizeof(uint32_t)));
+
+    std::vector<char> data(nbytes,0);
+    boost::asio::read(*socket, boost::asio::buffer(&data[0],nbytes));
+
+    
+    unsigned long long fileNameLen;
+    boost::asio::read(*socket, boost::asio::buffer(&fileNameLen,sizeof(unsigned long long)));
+
+    std::string filenameBuf(fileNameLen,0);
+    boost::asio::read(*socket, boost::asio::buffer(const_cast<char*>(filenameBuf.c_str()),fileNameLen));
+
+    typedef unsigned long long size_t_type;
+
+    size_t_type meta_attrib_length;
+    boost::asio::read(*socket, boost::asio::buffer(&meta_attrib_length, sizeof(size_t_type)));
+
+    std::string meta_attrib(meta_attrib_length-sizeof(size_t_type),0);
+    boost::asio::read(*socket, boost::asio::buffer(const_cast<char*>(meta_attrib.c_str()), meta_attrib_length-sizeof(size_t_type)));
+
+
+    std::string filename_image, filename_attrib;
+    
+    // Create the filename: (prefix_%06.suffix)
+    if ( file_prefix.empty() )
+      {
+	filename_image =  filenameBuf + "." + file_suffix;
+	filename_attrib =  filenameBuf + "_attrib.xml";
+      }
+    else
+      {
+	filename_image = file_prefix + "_" + filenameBuf + "." + file_suffix;
+	filename_attrib = file_prefix + "_" + filenameBuf + "_attrib.xml";
+      }
+    
+    std::cout << "Writing image " << filename_image.c_str() << std::endl;
+    
+    std::ofstream outfile;
+    outfile.open (filename_image.c_str(), std::ios::out|std::ios::binary);
+    
+    std::ofstream outfile_attrib;
+    outfile_attrib.open (filename_attrib.c_str(), std::ios::out|std::ios::binary);
+    
+    if (outfile.good())
+      {
+	/* write 'size' bytes starting at 'data's pointer */
+	outfile.write(&data[0], nbytes);
+	outfile.close();
+	
+	outfile_attrib.write(meta_attrib.c_str(), meta_attrib.length());
+	outfile_attrib.close();
+	
+	number_of_calls_++;
+      }
+    else
+      {
+	throw GadgetronClientException("Unable to write blob to output file\n");
+      }
+  }
+
+protected:
+  size_t number_of_calls_;
+  std::string file_prefix;
+  std::string file_suffix;
+
+};
+
+class GadgetronClientConnector
+{
+
+public:
+  GadgetronClientConnector() 
+    : socket_(0)
+  {
+
+  }
+
+  virtual ~GadgetronClientConnector() 
+  {
+    if (socket) {
+      socket_->close();
+      delete socket_;
+    }
+  }
+
+  void read_task()
+  {
+    if (!socket_) {
+      throw GadgetronClientException("Unable to create socket.");
+    }
+    
+    GadgetMessageIdentifier id;
+    while (socket_->is_open()) {
+      boost::asio::read(*socket_, boost::asio::buffer(&id,sizeof(GadgetMessageIdentifier)));
+      
+      if (id.id == GADGET_MESSAGE_CLOSE) {
+	break;
+      }
+
+      GadgetronClientMessageReader* r = find_reader(id.id);
+
+      if (!r) {
+	std::cout << "Message received with ID: " << id.id << std::endl;
+	throw GadgetronClientException("Unknown Message ID");
+      } else {
+	r->read(socket_);
+      }
+    }
+  }
+
+  void wait() {
+    reader_thread_.join();
+  }
+
+  void connect(std::string hostname, std::string port)
+  {
+
+
+    tcp::resolver resolver(io_service);
+    tcp::resolver::query query(tcp::v4(), hostname.c_str(), port.c_str());
+    tcp::resolver::iterator endpoint_iterator = resolver.resolve(query);
+    tcp::resolver::iterator end;
+
+    socket_ = new tcp::socket(io_service);
+
+    if (!socket_) {
+      throw GadgetronClientException("Unable to create socket.");
+    }
+
+    //TODO:
+    //For newer versions of Boost, we should use
+    //   boost::asio::connect(*socket_, iterator);
+
+    boost::system::error_code error = boost::asio::error::host_not_found;
+    while (error && endpoint_iterator != end) {
+	socket_->close();
+	socket_->connect(*endpoint_iterator++, error);
+    }
+    if (error)
+      throw GadgetronClientException("Error connecting using socket.");
+
+    reader_thread_ = boost::thread(boost::bind(&GadgetronClientConnector::read_task, this));
+
+  }
+
+  void send_gadgetron_close() { 
+    if (!socket_) {
+      throw GadgetronClientException("Invalid socket.");
+    }
+    GadgetMessageIdentifier id;
+    id.id = GADGET_MESSAGE_CLOSE;    
+    boost::asio::write(*socket_, boost::asio::buffer(&id, sizeof(GadgetMessageIdentifier)));
+  }
+
+  void send_gadgetron_configuration_file(std::string config_xml_name) {
+
+    if (!socket_) {
+      throw GadgetronClientException("Invalid socket.");
+    }
+
+    GadgetMessageIdentifier id;
+    id.id = GADGET_MESSAGE_CONFIG_FILE;
+    
+    GadgetMessageConfigurationFile ini;
+    memset(&ini,0,sizeof(GadgetMessageConfigurationFile));
+    strncpy(ini.configuration_file, config_xml_name.c_str(),config_xml_name.size());
+
+    boost::asio::write(*socket_, boost::asio::buffer(&id, sizeof(GadgetMessageIdentifier)));
+    boost::asio::write(*socket_, boost::asio::buffer(&ini, sizeof(GadgetMessageConfigurationFile)));
+
+  }
+
+  void send_gadgetron_configuration_script(std::string xml_string)
+  {
+    if (!socket_) {
+      throw GadgetronClientException("Invalid socket.");
+    }
+
+    GadgetMessageIdentifier id;
+    id.id = GADGET_MESSAGE_CONFIG_SCRIPT;
+
+    GadgetMessageScript conf;
+    conf.script_length = (uint32_t)xml_string.size()+1;
+    
+    boost::asio::write(*socket_, boost::asio::buffer(&id, sizeof(GadgetMessageIdentifier)));
+    boost::asio::write(*socket_, boost::asio::buffer(&conf, sizeof(GadgetMessageScript)));
+    boost::asio::write(*socket_, boost::asio::buffer(xml_string.c_str(), conf.script_length));    
+
+  }
+
+
+  void  send_gadgetron_parameters(std::string xml_string)
+  {
+    if (!socket_) {
+      throw GadgetronClientException("Invalid socket.");
+    }
+
+    GadgetMessageIdentifier id;
+    id.id = GADGET_MESSAGE_PARAMETER_SCRIPT;
+
+    GadgetMessageScript conf;
+    conf.script_length = (uint32_t)xml_string.size()+1;
+    
+    boost::asio::write(*socket_, boost::asio::buffer(&id, sizeof(GadgetMessageIdentifier)));
+    boost::asio::write(*socket_, boost::asio::buffer(&conf, sizeof(GadgetMessageScript)));
+    boost::asio::write(*socket_, boost::asio::buffer(xml_string.c_str(), conf.script_length));    
+  }
+
+  void send_ismrmrd_acquisition(ISMRMRD::Acquisition& acq) 
+  {
+    if (!socket_) {
+      throw GadgetronClientException("Invalid socket.");
+    }
+
+    GadgetMessageIdentifier id;
+    id.id = GADGET_MESSAGE_ISMRMRD_ACQUISITION;;
+    
+    boost::asio::write(*socket_, boost::asio::buffer(&id, sizeof(GadgetMessageIdentifier)));
+    boost::asio::write(*socket_, boost::asio::buffer(&acq.getHead(), sizeof(ISMRMRD::AcquisitionHeader)));
+
+    unsigned long trajectory_elements = acq.getHead().trajectory_dimensions*acq.getHead().number_of_samples;
+    unsigned long data_elements = acq.getHead().active_channels*acq.getHead().number_of_samples;
+    
+    if (trajectory_elements) {
+      boost::asio::write(*socket_, boost::asio::buffer(&acq.getTraj()[0], sizeof(float)*trajectory_elements));
+    }
+
+    
+    if (data_elements) {
+      boost::asio::write(*socket_, boost::asio::buffer(&acq.getData()[0], 2*sizeof(float)*data_elements));
+    }
+  }
+
+  void register_reader(unsigned short slot, boost::shared_ptr<GadgetronClientMessageReader> r) {
+    readers_[slot] = r;
+  }
+
+protected:
+  typedef std::map<unsigned short, boost::shared_ptr<GadgetronClientMessageReader> > maptype;
+
+  GadgetronClientMessageReader* find_reader(unsigned short r)
+  {
+    GadgetronClientMessageReader* ret = 0;
+    
+    maptype::iterator it = readers_.find(r);
+
+    if (it != readers_.end()) {
+      ret = it->second.get();
+    }
+
+    return ret;
+  }
+  
+  boost::asio::io_service io_service;
+  tcp::socket* socket_;
+  boost::thread reader_thread_;
+  maptype readers_;
+
+
+};
+
+
+int main(int argc, char **argv)
+{
+
+  std::string host_name;
+  std::string port;
+  std::string in_filename;
+  std::string out_filename;
+  std::string hdf5_in_group;
+  std::string hdf5_out_group;
+  std::string config_file;
+  std::string config_file_local;
+  std::string config_xml_local;
+  unsigned int loops;
+
+  po::options_description desc("Allowed options");
+
+  desc.add_options()
+    ("help,h", "produce help message")
+    ("port,p", po::value<std::string>(&port)->default_value("9002"), "Port")
+    ("address,a", po::value<std::string>(&host_name)->default_value("localhost"), "Address (hostname) of Gadgetron host")
+    ("filename,f", po::value<std::string>(&in_filename), "Input file")
+    ("outfile,o", po::value<std::string>(&out_filename)->default_value("out.h5"), "Output file")
+    ("in-group,g", po::value<std::string>(&hdf5_in_group)->default_value("/dataset"), "Input data group")
+    ("out-group,G", po::value<std::string>(&hdf5_out_group)->default_value(get_date_time_string()), "Output group name")  
+    ("config,c", po::value<std::string>(&config_file)->default_value("default.xml"), "Configuration file (remote)")
+    ("config-local,C", po::value<std::string>(&config_file_local), "Configuration file (local)")
+  ("loops,l", po::value<unsigned int>(&loops)->default_value(1), "Loops")
+    ;
+
+  po::variables_map vm;
+  po::store(po::parse_command_line(argc, argv, desc), vm);
+  po::notify(vm);
+  
+  if (vm.count("help")) {
+    std::cout << desc << std::endl;
+    return 0;
+  }
+
+  if (!vm.count("filename")) {
+    std::cout << std::endl << std::endl << "\tYou must supply a filename" << std::endl << std::endl;
+    std::cout << desc << std::endl;
+    return -1;
+  }
+
+  if (vm.count("config-local")) {
+    std::ifstream t(config_file_local.c_str());
+    if (t) {
+      //Read in the file.
+      config_xml_local = std::string((std::istreambuf_iterator<char>(t)),
+				     std::istreambuf_iterator<char>());
+    } else {
+      std::cout << "Unable to read local xml configuration: " << config_file_local  << std::endl;
+      return -1;
+    }
+  }
+
+  std::cout << "Gadgetron ISMRMRD client" << std::endl;
+
+  //Let's check if the files exist:
+  std::string hdf5_xml_varname = std::string(hdf5_in_group) + std::string("/xml");
+  std::string hdf5_data_varname = std::string(hdf5_in_group) + std::string("/data");
+
+
+  //TODO:
+  // Add check to see if input file exists
+ 
+  //Let's open the input file
+  ISMRMRD::Dataset ismrmrd_dataset(in_filename.c_str(), hdf5_in_group.c_str(), false);
+  // Read the header
+  std::string xml_config;
+  ismrmrd_dataset.readHeader(xml_config);
+
+
+  std::cout << "  -- host            :      " << host_name << std::endl;
+  std::cout << "  -- port            :      " << port << std::endl;
+  std::cout << "  -- hdf5 file  in   :      " << in_filename << std::endl;
+  std::cout << "  -- hdf5 group in   :      " << hdf5_in_group << std::endl;
+  std::cout << "  -- conf            :      " << config_file << std::endl;
+  std::cout << "  -- loop            :      " << loops << std::endl;
+  std::cout << "  -- hdf5 file out   :      " << out_filename << std::endl;
+  std::cout << "  -- hdf5 group out  :      " << hdf5_out_group << std::endl;
+
+
+  GadgetronClientConnector con;
+
+  con.register_reader(GADGET_MESSAGE_ISMRMRD_IMAGE_REAL_USHORT, boost::shared_ptr<GadgetronClientMessageReader>(new GadgetronClientImageMessageReader<uint16_t>(out_filename, hdf5_out_group)));
+  con.register_reader(GADGET_MESSAGE_ISMRMRD_IMAGE_REAL_FLOAT, boost::shared_ptr<GadgetronClientMessageReader>(new GadgetronClientImageMessageReader<float>(out_filename, hdf5_out_group)));
+  con.register_reader(GADGET_MESSAGE_ISMRMRD_IMAGE_CPLX_FLOAT, boost::shared_ptr<GadgetronClientMessageReader>(new GadgetronClientImageMessageReader< std::complex<float> >(out_filename, hdf5_out_group)));
+
+  //Image with attributes 
+  con.register_reader(GADGET_MESSAGE_ISMRMRD_IMAGEWITHATTRIB_REAL_USHORT, boost::shared_ptr<GadgetronClientMessageReader>(new GadgetronClientAttribImageMessageReader<uint16_t>(out_filename, hdf5_out_group)));
+  con.register_reader(GADGET_MESSAGE_ISMRMRD_IMAGEWITHATTRIB_REAL_FLOAT, boost::shared_ptr<GadgetronClientMessageReader>(new GadgetronClientAttribImageMessageReader<float>(out_filename, hdf5_out_group)));
+  con.register_reader(GADGET_MESSAGE_ISMRMRD_IMAGEWITHATTRIB_CPLX_FLOAT, boost::shared_ptr<GadgetronClientMessageReader>(new GadgetronClientAttribImageMessageReader< std::complex<float> >(out_filename, hdf5_out_group)));
+
+  con.register_reader(GADGET_MESSAGE_DICOM, boost::shared_ptr<GadgetronClientMessageReader>(new GadgetronClientBlobMessageReader(std::string(hdf5_out_group), std::string("dcm"))));
+  con.register_reader(GADGET_MESSAGE_DICOM_WITHNAME, boost::shared_ptr<GadgetronClientMessageReader>(new GadgetronClientBlobAttribMessageReader(std::string(), std::string("dcm"))));
+
+  try {
+    con.connect(host_name,port);
+      if (vm.count("config-local")) {
+	con.send_gadgetron_configuration_script(config_xml_local);
+      } else {
+	con.send_gadgetron_configuration_file(config_file);
+      }
+    con.send_gadgetron_parameters(xml_config);
+
+    uint32_t acquisitions = ismrmrd_dataset.getNumberOfAcquisitions();
+
+    for (uint32_t i = 0; i < acquisitions; i++) {
+      {
+	ISMRMRD::Acquisition * acq_tmp = ismrmrd_dataset.readAcquisition(i);
+	con.send_ismrmrd_acquisition(*acq_tmp);
+	delete acq_tmp;
+      }
+    }
+
+    con.send_gadgetron_close();
+    con.wait();
+
+  } catch (std::exception& ex) {
+    std::cout << "Error caught: " << ex.what() << std::endl;
+  }
+
+  return 0;
+}