find_package(Ismrmrd REQUIRED)
<<<<<<< HEAD
=======
find_package(HDF5 1.8 COMPONENTS C CXX REQUIRED)
>>>>>>> 5279177a

include_directories(    
  ${ACE_INCLUDE_DIR} 
  ${Boost_INCLUDE_DIR}  
  ${HDF5_INCLUDE_DIRS}
  ${HDF5_INCLUDE_DIRS}/cpp
  ${CMAKE_SOURCE_DIR}/gadgets/core 
  ${CMAKE_SOURCE_DIR}/apps/gadgetron
  ${CMAKE_SOURCE_DIR}/toolboxes/cpucore
  ${CMAKE_SOURCE_DIR}/toolboxes/hostutils
  ${CMAKE_SOURCE_DIR}/toolboxes/gadgettools
<<<<<<< HEAD
  ${CMAKE_SOURCE_DIR}/toolboxes/hdf5utils
  ${CMAKE_SOURCE_DIR}/toolboxes/hdf5mri
=======
>>>>>>> 5279177a
  ${ISMRMRD_INCLUDE_DIR}
  )

add_executable(mriclient main.cpp)

<<<<<<< HEAD
target_link_libraries(mriclient tinyxml gadgettools hdf5utils hdf5mri optimized ${ACE_LIBRARIES} debug ${ACE_DEBUG_LIBRARY} ${ISMRMRD_LIBRARIES})

if (WIN32)
    target_link_libraries(mriclient optimized ${HDF5_LIB_DIR}/hdf5dll.lib)
    target_link_libraries(mriclient optimized ${HDF5_LIB_DIR}/hdf5_cppdll.lib)
    target_link_libraries(mriclient optimized ${HDF5_LIB_DIR}/hdf5_hldll.lib)

    target_link_libraries(mriclient debug ${HDF5_LIB_DIR}/hdf5ddll.lib)
    target_link_libraries(mriclient debug ${HDF5_LIB_DIR}/hdf5_cppddll.lib)
    target_link_libraries(mriclient debug ${HDF5_LIB_DIR}/hdf5_hlddll.lib)


    target_link_libraries(mriclient optimized ${HDF5_LIB_DIR}/zlib.lib)
    target_link_libraries(mriclient optimized ${HDF5_LIB_DIR}/szip.lib)
    target_link_libraries(mriclient debug ${HDF5_LIB_DIR}/zlib_D.lib)
    target_link_libraries(mriclient debug ${HDF5_LIB_DIR}/szip_D.lib)

else (WIN32)

    target_link_libraries(mriclient ${HDF5_LIBRARIES})

endif (WIN32)
=======
target_link_libraries(mriclient tinyxml gadgettools  ${HDF5_LIBRARIES} optimized ${ACE_LIBRARIES} debug ${ACE_DEBUG_LIBRARY} ${ISMRMRD_LIBRARIES})

>>>>>>> 5279177a

install(TARGETS mriclient DESTINATION bin)
install (FILES ImageWriter.h HDF5ImageWriter.h DESTINATION include)
install(FILES ${ISMRMRD_LIBRARIES} DESTINATION lib)<|MERGE_RESOLUTION|>--- conflicted
+++ resolved
@@ -1,8 +1,5 @@
 find_package(Ismrmrd REQUIRED)
-<<<<<<< HEAD
-=======
 find_package(HDF5 1.8 COMPONENTS C CXX REQUIRED)
->>>>>>> 5279177a
 
 include_directories(    
   ${ACE_INCLUDE_DIR} 
@@ -14,43 +11,13 @@
   ${CMAKE_SOURCE_DIR}/toolboxes/cpucore
   ${CMAKE_SOURCE_DIR}/toolboxes/hostutils
   ${CMAKE_SOURCE_DIR}/toolboxes/gadgettools
-<<<<<<< HEAD
-  ${CMAKE_SOURCE_DIR}/toolboxes/hdf5utils
-  ${CMAKE_SOURCE_DIR}/toolboxes/hdf5mri
-=======
->>>>>>> 5279177a
   ${ISMRMRD_INCLUDE_DIR}
   )
 
 add_executable(mriclient main.cpp)
 
-<<<<<<< HEAD
-target_link_libraries(mriclient tinyxml gadgettools hdf5utils hdf5mri optimized ${ACE_LIBRARIES} debug ${ACE_DEBUG_LIBRARY} ${ISMRMRD_LIBRARIES})
-
-if (WIN32)
-    target_link_libraries(mriclient optimized ${HDF5_LIB_DIR}/hdf5dll.lib)
-    target_link_libraries(mriclient optimized ${HDF5_LIB_DIR}/hdf5_cppdll.lib)
-    target_link_libraries(mriclient optimized ${HDF5_LIB_DIR}/hdf5_hldll.lib)
-
-    target_link_libraries(mriclient debug ${HDF5_LIB_DIR}/hdf5ddll.lib)
-    target_link_libraries(mriclient debug ${HDF5_LIB_DIR}/hdf5_cppddll.lib)
-    target_link_libraries(mriclient debug ${HDF5_LIB_DIR}/hdf5_hlddll.lib)
-
-
-    target_link_libraries(mriclient optimized ${HDF5_LIB_DIR}/zlib.lib)
-    target_link_libraries(mriclient optimized ${HDF5_LIB_DIR}/szip.lib)
-    target_link_libraries(mriclient debug ${HDF5_LIB_DIR}/zlib_D.lib)
-    target_link_libraries(mriclient debug ${HDF5_LIB_DIR}/szip_D.lib)
-
-else (WIN32)
-
-    target_link_libraries(mriclient ${HDF5_LIBRARIES})
-
-endif (WIN32)
-=======
 target_link_libraries(mriclient tinyxml gadgettools  ${HDF5_LIBRARIES} optimized ${ACE_LIBRARIES} debug ${ACE_DEBUG_LIBRARY} ${ISMRMRD_LIBRARIES})
 
->>>>>>> 5279177a
 
 install(TARGETS mriclient DESTINATION bin)
 install (FILES ImageWriter.h HDF5ImageWriter.h DESTINATION include)
