--- conflicted
+++ resolved
@@ -30,15 +30,15 @@
     ADD_DEFINITIONS(-DWIN32 -D_WIN32 -D_WINDOWS)
 #    ADD_DEFINITIONS(-DUNICODE -D_UNICODE)
     ADD_DEFINITIONS(-D_CRT_SECURE_NO_WARNINGS)
-	ADD_DEFINITIONS(-D_VARIADIC_MAX=10) #to fix compiler limitations in Visual Studio Express
+    ADD_DEFINITIONS(-D_VARIADIC_MAX=10) #to fix compiler limitations in Visual Studio Express
     if ( HAS_64_BIT )
         ADD_DEFINITIONS(-DWIN64 -D_WIN64)
     endif ( HAS_64_BIT )
     SET (CMAKE_CXX_FLAGS "${CMAKE_CXX_FLAGS} /EHsc /MP")
     SET (CMAKE_CXX_FLAGS "${CMAKE_CXX_FLAGS} /W3")
-	# The two flags below is to fix Windows problems in relation to multiple defined operators new/delete and some constructors that are defined in our headers
-	#SET (CMAKE_EXE_LINKER_FLAGS "${CMAKE_EXE_LINKER_FLAGS} /FORCE:MULTIPLE") 
-	#SET (CMAKE_SHARED_LINKER_FLAGS "${CMAKE_SHARED_LINKER_FLAGS} /FORCE:MULTIPLE") 
+    # The two flags below is to fix Windows problems in relation to multiple defined operators new/delete and some constructors that are defined in our headers
+    #SET (CMAKE_EXE_LINKER_FLAGS "${CMAKE_EXE_LINKER_FLAGS} /FORCE:MULTIPLE") 
+    #SET (CMAKE_SHARED_LINKER_FLAGS "${CMAKE_SHARED_LINKER_FLAGS} /FORCE:MULTIPLE") 
 else (WIN32)
     if (UNIX)
         if (APPLE)
@@ -121,15 +121,9 @@
   # Support compute model 3.0 from Cuda 4.2 and up
   # Support compute model 3.5 from Cuda 5 and up
 
-<<<<<<< HEAD
   set(CUDA_NVCC_FLAGS1 "-gencode arch=compute_10,code=sm_10")
   set(CUDA_NVCC_FLAGS2 "-gencode arch=compute_20,code=sm_20")
   set(CUDA_NVCC_FLAGS3 "-gencode arch=compute_30,code=sm_30") 
-=======
-  #set(CUDA_NVCC_FLAGS1 "-gencode arch=compute_10,code=sm_10")
-  #set(CUDA_NVCC_FLAGS2 "-gencode arch=compute_20,code=sm_20")
-  #set(CUDA_NVCC_FLAGS3 "-gencode arch=compute_30,code=sm_30") 
->>>>>>> ebe7a739
   set(CUDA_NVCC_FLAGS4 "-gencode arch=compute_35,code=sm_35")   
 
   if(${CUDA_VERSION} VERSION_GREATER "4.99")
