cmake_minimum_required(VERSION 2.8)
project(GADGETRON)

if (WIN32)
ADD_DEFINITIONS(-DWIN32 -D_WIN32 -D_WINDOWS)
ADD_DEFINITIONS(-DUNICODE -D_UNICODE)
SET (CMAKE_CXX_FLAGS "${CMAKE_CXX_FLAGS} /EHsc")
SET (CMAKE_CXX_FLAGS "${CMAKE_CXX_FLAGS} /W3")
endif (WIN32)

set(CMAKE_INSTALL_PREFIX ${CMAKE_INSTALL_PREFIX}/gadgetron)
set(CMAKE_MODULE_PATH ${CMAKE_SOURCE_DIR}/cmake)

find_package(Boost REQUIRED)
find_package(ACE REQUIRED)
find_package(FFTW3 COMPONENTS single double REQUIRED)

<<<<<<< HEAD
if (${CMAKE_VERSION} VERSION_LESS "2.8.4")
 MESSAGE("You have cmake version less than 2.8.4, FindBLAS requires Fortran compiler")
 MESSAGE("If you want to avoid Fortran compiler check, upgrade to newer cmake")
 enable_language(Fortran)
endif(${CMAKE_VERSION} VERSION_LESS "2.8.4")
=======
# Work-around for CMake issue 0009220
if(DEFINED CMAKE_Fortran_COMPILER AND CMAKE_Fortran_COMPILER MATCHES "^$")
  set(CMAKE_Fortran_COMPILER CMAKE_Fortran_COMPILER-NOTFOUND)
endif(DEFINED CMAKE_Fortran_COMPILER AND CMAKE_Fortran_COMPILER MATCHES "^$") 
enable_language(Fortran OPTIONAL)
>>>>>>> 2063bb65
find_package(BLAS)
find_package(LAPACK) 

find_package(CUDA 4.0)

if (CUDA_FOUND)
   MESSAGE("CUDA Found, GPU components will be compiled")
else (CUDA_FOUND)
     MESSAGE("CUDA not found. CUDA components will not be compiled")
endif (CUDA_FOUND)

find_package(Qt4 4.6)

find_package(PythonLibs)
find_package(Numpy)
find_package(Boost COMPONENTS python)
find_package(PythonLibs)

find_package(Doxygen)
	if(DOXYGEN_FOUND)
		configure_file(${CMAKE_CURRENT_SOURCE_DIR}/doc/doxygen/Doxyfile.in ${CMAKE_CURRENT_BINARY_DIR}/Doxyfile @ONLY)
		add_custom_target(doc ${DOXYGEN_EXECUTABLE}
	${CMAKE_CURRENT_BINARY_DIR}/Doxyfile WORKING_DIRECTORY ${CMAKE_CURRENT_BINARY_DIR}
		COMMENT "Generating API documentation with Doxygen" VERBATIM)
else(DOXYGEN_FOUND)
	MESSAGE("Doxygen not found. Will not be able to build documentation")
endif(DOXYGEN_FOUND)

find_package(GLEW)

add_subdirectory(dependencies)
add_subdirectory(apps)
add_subdirectory(toolboxes)
IF (ACE_FOUND)
       add_subdirectory(gadgets)
ENDIF (ACE_FOUND)
add_subdirectory(cmake)<|MERGE_RESOLUTION|>--- conflicted
+++ resolved
@@ -15,19 +15,11 @@
 find_package(ACE REQUIRED)
 find_package(FFTW3 COMPONENTS single double REQUIRED)
 
-<<<<<<< HEAD
 if (${CMAKE_VERSION} VERSION_LESS "2.8.4")
  MESSAGE("You have cmake version less than 2.8.4, FindBLAS requires Fortran compiler")
  MESSAGE("If you want to avoid Fortran compiler check, upgrade to newer cmake")
  enable_language(Fortran)
 endif(${CMAKE_VERSION} VERSION_LESS "2.8.4")
-=======
-# Work-around for CMake issue 0009220
-if(DEFINED CMAKE_Fortran_COMPILER AND CMAKE_Fortran_COMPILER MATCHES "^$")
-  set(CMAKE_Fortran_COMPILER CMAKE_Fortran_COMPILER-NOTFOUND)
-endif(DEFINED CMAKE_Fortran_COMPILER AND CMAKE_Fortran_COMPILER MATCHES "^$") 
-enable_language(Fortran OPTIONAL)
->>>>>>> 2063bb65
 find_package(BLAS)
 find_package(LAPACK) 
 
