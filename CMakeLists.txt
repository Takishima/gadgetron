cmake_minimum_required(VERSION 2.8)
project(GADGETRON)

# build options for 64 bits system
if( CMAKE_SIZEOF_VOID_P EQUAL 8 )
  message(" 64bit system is found  ... ")
  set( HAS_64_BIT On CACHE BOOL "64bit build")
else( CMAKE_SIZEOF_VOID_P EQUAL 8 )
  message(" 32bit system is found  ... ")
  set( HAS_64_BIT Off CACHE BOOL "64bit build")
endif( CMAKE_SIZEOF_VOID_P EQUAL 8 )

# build options for OpenMP support
find_package(OpenMP)
if (OPENMP_FOUND)
  message("OpenMP multithreading enabled")
  set (CMAKE_C_FLAGS "${CMAKE_C_FLAGS} ${OpenMP_C_FLAGS}")
  set (CMAKE_CXX_FLAGS "${CMAKE_CXX_FLAGS} ${OpenMP_CXX_FLAGS}")
  OPTION(USE_OPENMP "Use OpenMP" On)
else (OPENMP_FOUND)
  message("OpenMP multithreading not supported")
endif (OPENMP_FOUND)
if(USE_OPENMP) 
  ADD_DEFINITIONS(-DUSE_OMP)
endif(USE_OPENMP) 

if (WIN32)
  ADD_DEFINITIONS(-DWIN32 -D_WIN32 -D_WINDOWS)
  ADD_DEFINITIONS(-DUNICODE -D_UNICODE)
  ADD_DEFINITIONS(-D_CRT_SECURE_NO_WARNINGS)
  SET (CMAKE_CXX_FLAGS "${CMAKE_CXX_FLAGS} /EHsc")
  SET (CMAKE_CXX_FLAGS "${CMAKE_CXX_FLAGS} /W3")
endif (WIN32)

set(CMAKE_INSTALL_PREFIX ${CMAKE_INSTALL_PREFIX}/gadgetron)
list(APPEND CMAKE_MODULE_PATH ${CMAKE_SOURCE_DIR}/cmake)

set(Boost_USE_STATIC_LIBS OFF)
set(Boost_USE_MULTITHREADED ON)
set(Boost_USE_STATIC_RUNTIME OFF)
set(Boost_NO_BOOST_CMAKE ON)

<<<<<<< HEAD
# Windows Boost requires linking of Boost.DateTime and Boost.Chrono for Boost.Thread
if (WIN32)
    find_package(Boost COMPONENTS system thread date_time chrono REQUIRED)
else (WIN32)
    find_package(Boost 1.37 COMPONENTS system thread date_time)
    if (NOT Boost_FOUND)
        find_package(Boost COMPONENTS system thread date_time REQUIRED)
        # Boost versions < 1.37 do not define the macro BOOST_THROW_EXCEPTION
        add_definitions(-DBOOST_THROW_EXCEPTION=::boost::throw_exception)
    endif()
endif (WIN32)
=======
# We actually only use system and thread explicitly, but they require linking in date_time and chrono...
if (WIN32)
  find_package(Boost COMPONENTS system thread date_time chrono REQUIRED)
else(WIN32)
  find_package(Boost COMPONENTS system thread REQUIRED)
endif(WIN32)
>>>>>>> d278d192

find_package(FFTW3 COMPONENTS single double REQUIRED)

find_package(ACE)
if(ACE_FOUND)
  MESSAGE("\nACE found, the streaming framework will be compiled.")
else(ACE_FOUND)
  MESSAGE("\nACE not found. Only toolboxes and standalone applications are compiled. The streaming framework will not be compiled.")
endif(ACE_FOUND)

find_package(CUDA 4.1)

find_package(GTest)
#Add support for the default ubuntu package of gtest (which is not compiled
if (NOT GTEST_FOUND)
  find_path(GTEST_SRC_DIR src/gtest.cc HINTS /usr/src/gtest)
  find_path(GTEST_INCLUDE_DIRS gtest.h HINTS /usr/include/gtest)
  if (GTEST_SRC_DIR AND GTEST_INCLUDE_DIRS)
    MESSAGE("GTest src package found. Compiling as part of Gadgetron.")
    add_subdirectory(${GTEST_SRC_DIR} ${CMAKE_BINARY_DIR}/gtest )
    include_directories(${GTEST_INCLUDE_DIRS})
    set(GTEST_FOUND 1)
    set(GTEST_LIBRARIES gtest gtest_main)
  endif (GTEST_SRC_DIR AND GTEST_INCLUDE_DIRS)
endif (NOT GTEST_FOUND)

find_package(Armadillo)

if (CUDA_FOUND)
  MESSAGE("CUDA found, GPU components will be compiled.")
  SET( GADGETRON_CUDA_FOUND_BOOL 1 )
  include_directories( ${CUDA_INCLUDE_DIRS} )
  #set(CUDA_VERBOSE_BUILD ON)

  # Compile kernels for shader models 1.0 and 2.0 as default for Cuda 4
  # Support shader models 3.0 and 3.5 from Cuda 5 and up
  set(CUDA_NVCC_FLAGS1 "-gencode arch=compute_10,code=sm_10")
  set(CUDA_NVCC_FLAGS2 "-gencode arch=compute_20,code=sm_20")
  set(CUDA_NVCC_FLAGS3 "-gencode arch=compute_30,code=sm_30") 
  set(CUDA_NVCC_FLAGS4 "-gencode arch=compute_35,code=sm_35")   

  if(${CUDA_VERSION} VERSION_GREATER "4.99")
    set(CUDA_NVCC_FLAGS ${CUDA_NVCC_FLAGS1} ${CUDA_NVCC_FLAGS2} ${CUDA_NVCC_FLAGS3} ${CUDA_NVCC_FLAGS4})    
  else(${CUDA_VERSION} VERSION_GREATER "4.99")
    set(CUDA_NVCC_FLAGS ${CUDA_NVCC_FLAGS1} ${CUDA_NVCC_FLAGS2})    
  endif(${CUDA_VERSION} VERSION_GREATER "4.99")
else (CUDA_FOUND)
  MESSAGE("CUDA not found. CUDA components will not be compiled.")
  SET( GADGETRON_CUDA_FOUND_BOOL 0 )
endif (CUDA_FOUND)

find_package(Qt4 4.6)
find_package(PythonLibs)
find_package(Numpy)
find_package(GLEW)
find_package(OpenGL)
find_package(GLUT)
find_package(HDF5 1.8 COMPONENTS C CXX)

find_package(Ismrmrd)
if(ISMRMRD_FOUND)
  message("\nISMRMRD found")
  find_package(XSD REQUIRED)
  find_package(XercesC REQUIRED)
else(ISMRMRD_FOUND)
  message("\nISMRMRD not found. Only compiling toolboxes and standalone applications.")
endif(ISMRMRD_FOUND)

find_package(GMatlab)

add_subdirectory(toolboxes)
add_subdirectory(apps)
if (ACE_FOUND AND ISMRMRD_FOUND)
  add_subdirectory(gadgets)
endif (ACE_FOUND AND ISMRMRD_FOUND)

add_subdirectory(cmake)
add_subdirectory(doc)

if (GTEST_FOUND AND CUDA_FOUND AND ARMADILLO_FOUND)
  add_subdirectory(test)
endif (GTEST_FOUND AND CUDA_FOUND AND ARMADILLO_FOUND)<|MERGE_RESOLUTION|>--- conflicted
+++ resolved
@@ -40,26 +40,12 @@
 set(Boost_USE_STATIC_RUNTIME OFF)
 set(Boost_NO_BOOST_CMAKE ON)
 
-<<<<<<< HEAD
-# Windows Boost requires linking of Boost.DateTime and Boost.Chrono for Boost.Thread
-if (WIN32)
-    find_package(Boost COMPONENTS system thread date_time chrono REQUIRED)
-else (WIN32)
-    find_package(Boost 1.37 COMPONENTS system thread date_time)
-    if (NOT Boost_FOUND)
-        find_package(Boost COMPONENTS system thread date_time REQUIRED)
-        # Boost versions < 1.37 do not define the macro BOOST_THROW_EXCEPTION
-        add_definitions(-DBOOST_THROW_EXCEPTION=::boost::throw_exception)
-    endif()
-endif (WIN32)
-=======
 # We actually only use system and thread explicitly, but they require linking in date_time and chrono...
 if (WIN32)
   find_package(Boost COMPONENTS system thread date_time chrono REQUIRED)
 else(WIN32)
   find_package(Boost COMPONENTS system thread REQUIRED)
 endif(WIN32)
->>>>>>> d278d192
 
 find_package(FFTW3 COMPONENTS single double REQUIRED)
 
