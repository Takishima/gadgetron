cmake_minimum_required(VERSION 2.8)
project(GADGETRON)

if (WIN32)
ADD_DEFINITIONS(-DWIN32 -D_WIN32 -D_WINDOWS)
ADD_DEFINITIONS(-DUNICODE -D_UNICODE)
SET (CMAKE_CXX_FLAGS "${CMAKE_CXX_FLAGS} /EHsc")
SET (CMAKE_CXX_FLAGS "${CMAKE_CXX_FLAGS} /W3")
endif (WIN32)

set(CMAKE_INSTALL_PREFIX ${CMAKE_INSTALL_PREFIX}/gadgetron)
set(CMAKE_MODULE_PATH ${CMAKE_SOURCE_DIR}/cmake)

find_package(Boost REQUIRED)
find_package(ACE REQUIRED)
find_package(FFTW3 COMPONENTS single double REQUIRED)

<<<<<<< HEAD
if (NOT WIN32)
# Work-around for CMake issue 0009220
if(DEFINED CMAKE_Fortran_COMPILER AND CMAKE_Fortran_COMPILER MATCHES "^$")
  set(CMAKE_Fortran_COMPILER CMAKE_Fortran_COMPILER-NOTFOUND)
endif(DEFINED CMAKE_Fortran_COMPILER AND CMAKE_Fortran_COMPILER MATCHES "^$") 
enable_language(Fortran OPTIONAL)
=======
if (${CMAKE_VERSION} VERSION_LESS "2.8.4")
 MESSAGE("You have cmake version less than 2.8.4, FindBLAS requires Fortran compiler")
 MESSAGE("If you want to avoid Fortran compiler check, upgrade to newer cmake")
 enable_language(Fortran)
endif(${CMAKE_VERSION} VERSION_LESS "2.8.4")
>>>>>>> 97a5046a
find_package(BLAS)
find_package(LAPACK) 
endif (NOT WIN32)

find_package(CUDA 4.0)

if (CUDA_FOUND)
   MESSAGE("CUDA Found, GPU components will be compiled")
else (CUDA_FOUND)
     MESSAGE("CUDA not found. CUDA components will not be compiled")
endif (CUDA_FOUND)

find_package(Qt4 4.6)

find_package(PythonLibs)
find_package(Numpy)
find_package(Boost COMPONENTS python)
find_package(PythonLibs)

find_package(Doxygen)
	if(DOXYGEN_FOUND)
		configure_file(${CMAKE_CURRENT_SOURCE_DIR}/doc/doxygen/Doxyfile.in ${CMAKE_CURRENT_BINARY_DIR}/Doxyfile @ONLY)
		add_custom_target(doc ${DOXYGEN_EXECUTABLE}
	${CMAKE_CURRENT_BINARY_DIR}/Doxyfile WORKING_DIRECTORY ${CMAKE_CURRENT_BINARY_DIR}
		COMMENT "Generating API documentation with Doxygen" VERBATIM)
else(DOXYGEN_FOUND)
	MESSAGE("Doxygen not found. Will not be able to build documentation")
endif(DOXYGEN_FOUND)

find_package(GLEW)

add_subdirectory(dependencies)
add_subdirectory(apps)
add_subdirectory(toolboxes)
IF (ACE_FOUND)
       add_subdirectory(gadgets)
ENDIF (ACE_FOUND)
add_subdirectory(cmake)<|MERGE_RESOLUTION|>--- conflicted
+++ resolved
@@ -15,23 +15,14 @@
 find_package(ACE REQUIRED)
 find_package(FFTW3 COMPONENTS single double REQUIRED)
 
-<<<<<<< HEAD
-if (NOT WIN32)
-# Work-around for CMake issue 0009220
-if(DEFINED CMAKE_Fortran_COMPILER AND CMAKE_Fortran_COMPILER MATCHES "^$")
-  set(CMAKE_Fortran_COMPILER CMAKE_Fortran_COMPILER-NOTFOUND)
-endif(DEFINED CMAKE_Fortran_COMPILER AND CMAKE_Fortran_COMPILER MATCHES "^$") 
-enable_language(Fortran OPTIONAL)
-=======
 if (${CMAKE_VERSION} VERSION_LESS "2.8.4")
- MESSAGE("You have cmake version less than 2.8.4, FindBLAS requires Fortran compiler")
- MESSAGE("If you want to avoid Fortran compiler check, upgrade to newer cmake")
+ MESSAGE("You have cmake version less than 2.8.4, hence FindBLAS requires a Fortran compiler")
+ MESSAGE("Upgrade to a newer version of cmake to avoid this Fortran compiler check")
  enable_language(Fortran)
 endif(${CMAKE_VERSION} VERSION_LESS "2.8.4")
->>>>>>> 97a5046a
+
 find_package(BLAS)
 find_package(LAPACK) 
-endif (NOT WIN32)
 
 find_package(CUDA 4.0)
 
