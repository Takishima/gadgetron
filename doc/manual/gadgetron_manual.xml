<?xml version="1.0" encoding="UTF-8"?>
<book version="5.0" xmlns="http://docbook.org/ns/docbook"
      xmlns:xlink="http://www.w3.org/1999/xlink"
      xmlns:xi="http://www.w3.org/2001/XInclude"
      xmlns:ns5="http://www.w3.org/2000/svg"
      xmlns:ns4="http://www.w3.org/1998/Math/MathML"
      xmlns:ns3="http://www.w3.org/1999/xhtml"
      xmlns:ns="http://docbook.org/ns/docbook">
  <info>
    <title>Gadgetron Users Guide</title>

    <author>
      <personname><honorific>Dr</honorific> <firstname>Michael
      Schacht</firstname> <surname>Hansen</surname></personname>

      <email>michael.hansen@nih.gov</email>
    </author>

    <author>
      <personname><honorific>Dr</honorific> <firstname>Thomas
      Sangild</firstname> <surname>Sørensen</surname></personname>

      <email>sangild@cs.au.dk</email>
    </author>

    <subtitle>A Medical Image Reconstruction Framework</subtitle>
  </info>

  <chapter>
    <title>Introduction</title>

    <sect1>
      <title>What is Gadgetron</title>

      <para>The Gadgetron framework is a streaming data processing framework
      for medical image reconstruction. It has been developed to enable easy
      prototyping, testing, and deployment of new image reconstruction
      algorithms. The framework contains a wide range of toolboxes with common
      data structures and algorithms that can be used within the streaming
      framework itself or as shared libraries in standalone/3rd party
      applications.</para>

      <para>This document serves as an introduction to the Gadgetron framework
      and provides some "getting started" examples of using it. A scientific
<<<<<<< HEAD
      paper is also available [<xref linkend="hansen12" />].</para>
=======
      paper is also available <xref linkend="hansen12"/>.</para>
>>>>>>> 2d8e2991

      <para>Although the Gadgetron is a generic, multi-modality image
      reconstruction framework, it was initially developed to support the work
      of the authors in the field of advanced MRI reconstruction. Specifically
      to support work on fast image reconstruction, not only on traditional
      CPU architectures, but also using commodity graphics hardware (GPUs).
      Some examples that are made publicly available through the Gadgetron
      release include fast regridding on the GPU <citation><xref
<<<<<<< HEAD
      linkend="sorensen08" /></citation>, Cartesian parallel on the GPU
      <citation><xref linkend="hansen08" /></citation>, and non-Cartesian
=======
      linkend="sorensen08"/></citation>, Cartesian parallel imaging on the GPU
      <citation><xref linkend="hansen08"/></citation>, and non-Cartesian
>>>>>>> 2d8e2991
      parallel imaging on the GPU <citation><xref
      linkend="sorensen09" /></citation>.</para>
    </sect1>

    <sect1>
      <title>Obtaining Gadgetron</title>

      <para>The Gadgetron is available as a cross-platform source code
      distribution, which compiles and has been tested to run on Linux, Mac OS
      X, and Windows 7. Compilation instructions for these platforms are
      provided below. Generally speaking, the Gadgetron is easiest set up on
      Linux since all dependencies are readily available. If you want to get
      quickly started with the Gadgetron and happen to not be using Linux, it
      is easy to install Ubuntu (our preferred Linux distribution) in a
      virtual machine (e.g. VirtualBox, <uri type="website"
      xlink:href="https://www.virtualbox.org/">https://www.virtualbox.org/</uri>)
      and follow the Linux compilation instructions below.</para>

      <para>The Gadgetron is available from the project Sourceforge
      website:</para>

      <para><uri type="website"
      xlink:href="http://sourceforge.net/projects/gadgetron">http://sourceforge.net/projects/gadgetron</uri></para>

      <para>This manual is available in HTML form at:</para>

      <para><uri type="website"
      xlink:href="http://gadgetron.sourceforge.net/1.0/manual/gadgetron_manual.html">http://gadgetron.sourceforge.net/1.0/manual/gadgetron_manual.html</uri></para>

      <para>Or in PDF form at:</para>

      <para><uri type="website"
      xlink:href="http://gadgetron.sourceforge.net/1.0/manual/gadgetron_manual.pdf">http://gadgetron.sourceforge.net/1.0/manual/gadgetron_manual.pdf</uri></para>

      <para>API documentation (generated with Doxygen) is available
      from:</para>

      <para><uri type="website"
      xlink:href="http://gadgetron.sourceforge.net/1.0/api/">http://gadgetron.sourceforge.net/1.0/api/</uri></para>

      <sect2 xml:id="sect.dependencies">
        <title>Dependencies</title>

        <para>The Gadgetron depends on a number of libraries that can either
        be downloaded for free or that may already be part of the installation
        on your workstation. If you are working on a Linux platform you should
        be able to install all dependencies without compiling anything. The
        following is a list of the components that you will need. Some are
        optional.</para>

        <para>To install these components please follow the platform specific
        installation instructions provided below (<xref
        linkend="sect.installation" />).</para>

        <itemizedlist>
          <listitem>
            <para><emphasis>CMake</emphasis>. The Gadgetron uses
            <application>cmake</application> for cross platform building.
            Available from <uri type="website"
            xlink:href="http://www.cmake.org/cmake/resources/software.html">http://www.cmake.org/cmake/resources/software.html</uri>.</para>
          </listitem>

          <listitem>
            <para><emphasis>ADAPTIVE Computing Environment (ACE)</emphasis>.
            Available from <uri type="website"
            xlink:href="http://www.cs.wustl.edu/~schmidt/ACE.html">http://www.cs.wustl.edu/~schmidt/ACE.html</uri>.</para>
          </listitem>

          <listitem>
            <para><emphasis>Boost C++ Libraries</emphasis>. Available from
            <uri type="website"
            xlink:href="http://www.boost.org/">http://www.boost.org/</uri>.</para>
          </listitem>

          <listitem>
            <para><emphasis>FFT3W Library</emphasis> for Fast Fourier
            Transforms. Available from <uri type="website"
            xlink:href="http://www.fftw.org/">http://www.fftw.org/</uri>.</para>
          </listitem>

          <listitem>
            <para><emphasis>BLAS</emphasis> and <emphasis>LAPACK</emphasis>
            (optional). Most Linux distributions come with these libraries and
            they are included on Mac OS X as well, but the vendor depends on
            your distribution and platform. See specific instructions below
            for Windows.</para>
          </listitem>

          <listitem>
            <para><emphasis>Python</emphasis> (optional). Python is included
            with Mac OS X and Linux. On Windows you will need to install
            Python in order to use Python prototyping with the Gadgetron.
            Python is available from <uri type="website"
            xlink:href="http://www.python.org/">http://www.python.org/</uri>.
            Along with Python you need numpy (and you probably want to have
            SciPy) as well.</para>
          </listitem>

          <listitem>
            <para><emphasis>CUDA</emphasis> (optional). For GPU support, you
            need CUDA from Nvidia which can de downloaded from <uri
            type="website"
            xlink:href="http://developer.nvidia.com/cuda-toolkit-40">http://developer.nvidia.com/cuda-toolkit-40</uri>.
            You will need a CUDA driver for your graphics card too, which is
            available from the same website. On Ubuntu 11.10 (or newer) the
            driver is included with your distribution. See the specific
            installation guide for your platform.</para>
          </listitem>

          <listitem>
            <para><emphasis>CULA</emphasis> (optional). We use CULA for LAPACK
            routines on the GPU. This is the only dependency which is not Open
            Source. You can however download a free version of CULA from <uri
            type="website"
            xlink:href="http://www.culatools.com/downloads/dense/">http://www.culatools.com/downloads/dense/</uri>.
            Registration is required.</para>
          </listitem>

          <listitem>
            <para><emphasis>QT4</emphasis> (optional). A few standalone and
            Gadgetron client example applications use QT for creating user
            interfaces. It comes packages with most Linux distributions, but
            can otherwise be obtained from <uri type="website"
            xlink:href="http://qt.nokia.com/">http://qt.nokia.com/</uri> for
            all platforms.</para>
          </listitem>

          <listitem>
            <para><emphasis>Doxygen</emphasis> (optional). If you would like
            to build the API documentation you need Doxygen. It is included in
            most Linux distributions. It is available from <uri type="website"
            xlink:href="http://www.stack.nl/~dimitri/doxygen/">http://www.stack.nl/~dimitri/doxygen/</uri>.</para>
          </listitem>

          <listitem>
            <para><emphasis>Docbook</emphasis> (optional). If you would like
            to build the manual (this document), you need Docbook. A number of
            tools are needed such as <application>xsltproc</application> and
            <application>fop</application> (for the PDF version of the
            library). Additionally, you need the Docbook stylesheets, which
            are included in most Linux distributions and otherwise available
            at <uri type="website"
            xlink:href="http://docbook.sourceforge.net/">http://docbook.sourceforge.net/</uri>.</para>
          </listitem>

          <listitem>
            <para><emphasis>Git (optional)</emphasis>. We use
            <application>git</application> to manage our source code archives.
            You can use any source code management system you prefer (or none
            at all), but if you would like to stay in line with the Gadgetron
            team, use <application>git</application>. Available from <uri
            type="website"
            xlink:href="http://git-scm.com/">http://git-scm.com/</uri>.</para>
          </listitem>
        </itemizedlist>
      </sect2>
    </sect1>

    <sect1>
      <title xml:id="sect.installation">Compiling and Installing
      Gadgetron</title>

      <sect2>
        <title xml:id="sect.linuxinstall">Linux Installation
        Instructions</title>

        <para>Linux is preferred operating system to get started with the
        Gadgetron quickly. All of the required dependencies are included in
        most major Linux distributions and can be installed easily and without
        having to compile anything. In the following sections we walk you
        through the required steps to set up a full Gadgetron installation. We
        assume that you are starting with a freshly installed Ubuntu 11.10
        available from the Ubuntu website (http://www.ubuntu.com). If you
        don't have a machine available for installing Ubuntu, you can always
        try it out in a virtual machine using virtualization software such as
        VirtualBox (<uri type="website"
        xlink:href="https://www.virtualbox.org/">https://www.virtualbox.org/</uri>).</para>

        <para>If you would like to use the GPU components included in the
        Gadgetron and you have a GPU available on your system, please complete
        the CUDA/CULA installations as described in <xref
        linkend="section.linuxgpuinstall" />.</para>

        <para>First install all dependencies for Gadgetron. The following will
        install everything you need:</para>

        <screen>
      <prompt>user@mycomputer:~$</prompt> <userinput>sudo apt-get install doxygen cmake \
      libqt4-dev libglew1.6-dev \
      docbook5-xml docbook-xsl-doc-pdf \
      docbook-xsl-doc-html docbook-xsl-ns xsltproc \
      fop git-core libboost-dev libboost-python-dev \
      libfftw3-dev libace-dev python-dev python-numpy \
      freeglut3-dev libxi-dev liblapack-dev build-essential</userinput>
    </screen>

        <para>Now download the Gadgetron archive and unpack it somewhere. If
        you have access to a git repository, you can get the code with:</para>

        <screen>
      <prompt>user@mycomputer:~$</prompt> <userinput>git clone ssh://user@hostname/path/gadgetron.git</userinput>
    </screen>

        <para>Configure and build the Gadgetron:</para>

        <screen>
      <prompt>user@mycomputer:~$</prompt> <userinput>cd gadgetron</userinput>
      <prompt>user@mycomputer:~/gadgetron$</prompt> <userinput>mkdir build</userinput>
      <prompt>user@mycomputer:~/gadgetron$</prompt> <userinput>cd build</userinput>
      <prompt>user@mycomputer:~/gadgetron/build$</prompt> <userinput>cmake ../</userinput>
      <prompt>user@mycomputer:~/gadgetron/build$</prompt> <userinput>make</userinput>
    </screen>

        <para>Install (default location is
        <filename>/usr/local/gadgetron</filename>):</para>

        <screen>
      <prompt>user@mycomputer:~/gadgetron/build$</prompt> <userinput>sudo make install</userinput>
   </screen>

        <para>The final step is to add/modify a few environment variables in
        your <filename>~/.bashrc</filename> file.</para>

        <programlisting>
export LD_LIBRARY_PATH=$LD_LIBRARY_PATH:/usr/local/gadgetron/lib
export PATH=$PATH:/usr/local/gadgetron/bin
export GADGETRON_HOME=/usr/local/gadgetron
       </programlisting>

        <para>You are now set up to run a simple example reconstruction as
        outlined in <xref linkend="sect.simpleexample" />.</para>

        <sect3 xml:id="section.linuxgpuinstall">
          <title>Installing GPU components (CUDA and CULA) on Linux</title>

          <para>First install your Nvidia driver. As of Ubuntu 10.11, it is no
          longer necessary to install the developers driver from Nvidia. The
          one included with Ubuntu supports CUDA. To install type:</para>

          <screen>
<prompt>user@mycomputer:~$</prompt> <userinput>sudo apt-get install nvidia-current \
nvidia-current-dev nvidia-current-updates \
nvidia-current-updates-dev</userinput>
      </screen>

          <para>We need to install gcc 4.4 since Ubuntu comes preconfigured
          with gcc 4.6, which is not compatible with the current versions of
          the CUDA nvcc compiler.</para>

          <screen>
<prompt>user@mycomputer:~$</prompt> <userinput>sudo apt-get install gcc-4.4 g++-4.4 build-essential</userinput>
      </screen>

          <para>Set up alternative systems to allow easy switching between the
          two versions of gcc/g++</para>

          <screen>
<prompt>user@mycomputer:~$</prompt> <userinput>sudo update-alternatives \
 --install /usr/bin/gcc gcc /usr/bin/gcc-4.6 40 \
 --slave /usr/bin/g++ g++ /usr/bin/g++-4.6</userinput>
<prompt>user@mycomputer:~$</prompt> <userinput>sudo update-alternatives \
 --install /usr/bin/gcc gcc /usr/bin/gcc-4.4 60 \
 --slave /usr/bin/g++ g++ /usr/bin/g++-4.4</userinput>
      </screen>

          <para>Check your gcc compiler (should now be version 4.4.6):</para>

          <screen>
<prompt>user@mycomputer:~$</prompt> <userinput>gcc -v</userinput>
      </screen>

          <para>When you want to switch between the two compiler
          versions:</para>

          <screen>
<prompt>user@mycomputer:~$</prompt> <userinput>sudo update-alternatives --config gcc</userinput>
      </screen>

          <para>The final step is to actually install CUDA and CULA. Download
          the following files:</para>

          <itemizedlist>
            <listitem>
              <para><filename>cudatoolkit_4.0.17_linux_64_ubuntu10.10.run</filename>
              from <uri type="website"
              xlink:href="http://developer.nvidia.com/cuda-toolkit-40">http://developer.nvidia.com/cuda-toolkit-40</uri></para>
            </listitem>

            <listitem>
              <para><filename>cula_dense_free_R13a-linux64.run</filename> from
              <uri type="website"
              xlink:href="http://www.culatools.com/downloads/dense/">http://www.culatools.com/downloads/dense/</uri>
              (free registration requited)</para>
            </listitem>
          </itemizedlist>

          <para>Go to the folder where the files were downloaded and
          type:</para>

          <screen>
<prompt>user@mycomputer:~$</prompt> <userinput>chmod +x cudatoolkit_4.0.17_linux_64_ubuntu10.10.run</userinput>
<prompt>user@mycomputer:~$</prompt> <userinput>sudo ./cudatoolkit_4.0.17_linux_64_ubuntu10.10.run</userinput>
<prompt>user@mycomputer:~$</prompt> <userinput>chmod +x cula_dense_free_R13a-linux64.run</userinput>
<prompt>user@mycomputer:~$</prompt> <userinput>sudo ./cula_dense_free_R13a-linux64.run</userinput>
      </screen>

          <para>Follow the instructions. When you are done with the
          installation you may want to add the following to your
          <filename>~/.bashrc</filename> file.</para>

          <programlisting>
export LD_LIBRARY_PATH=$LD_LIBRARY_PATH:/usr/local/cuda/lib64
export LD_LIBRARY_PATH=$LD_LIBRARY_PATH:/usr/local/cuda/lib
export CULA_ROOT="/usr/local/cula"
export CULA_INC_PATH="$CULA_ROOT/include"
export CULA_BIN_PATH_32="$CULA_ROOT/bin"
export CULA_BIN_PATH_64="$CULA_ROOT/bin64"
export CULA_LIB_PATH_32="$CULA_ROOT/lib"
export CULA_LIB_PATH_64="$CULA_ROOT/lib64"
export LD_LIBRARY_PATH=$LD_LIBRARY_PATH:$CULA_LIB_PATH_64
    </programlisting>

          <para>You are now ready to compile and run CUDA (and CULA)
          applications. You may want to download the CUDA SDK from Nvidia to
          validate your installation but this is not required.</para>
        </sect3>
      </sect2>

      <sect2>
        <title>Mac OS X Installation Instructions</title>

        <para>The following instructions assume that you are starting on a Mac
        with OS X 10.6.8 (Snow Leopard) Installed. Additionally it assumes
        that you have Xcode (3.2.6) installed. If you have upgraded to Lion or
        are on an older release, you should still be able to make it all
        compile, but you may have to make some adjustments.</para>

        <para>We will use MacPorts (<uri
        xlink:href="http://www.macports.org/">http://www.macports.org/</uri>)
        to install the required dependencies. You may use a different package
        management system or prefer to install packages manually. In that
        case, please look at the list of dependencies (<xref
        linkend="sect.dependencies" />) and install the required dependencies
        for the components you would like to use. </para>

        <para>MacPorts is not the fastest way to install packages. We use this
        methods here to make it easier to follow the instructions. Please be
        patient when running the <command>port</command> commands. </para>

        <itemizedlist>
          <listitem>
            <para>Install MacPorts.</para>

            <para>Download <filename>MacPorts-2.0.3.pkg</filename> from <uri
            xlink:href="http://www.macports.org/">http://www.macports.org/</uri>.</para>

            <para>Run <command>sudo port -v selfupdate</command> to make sure
            you up to date.</para>
          </listitem>

          <listitem>
            <para>Get your Python installation up to date. Mac OS X ships with
            Python installed, but it is not a complete distribution and if you
            would like to do Python development with the Gadgetron, you need
            to update. If you are already using Python for signal processing,
            you may already have the installed components installed. If you
            already have <package>numpy</package> and <package>SciPy</package>
            installed, you may be able to skip this step. If you do not wish
            to use Python, you can also skip this step.</para>

            <screen>$ sudo port install python27 py27-numpy py27-scipy</screen>

            <para>This should install Python 2.7. Now select Python 2.7 as as
            the active Python installation:</para>

            <screen>$ sudo port select python python27</screen>

            <para>Now to make sure the build system finds the right version of
            Python we need to edit a couple of symbolic links manually:</para>

            <screen>$ cd /System/Library/Frameworks/Python.framework/Versions
$ sudo ln -s /opt/local/Library/Frameworks/Python.framework/Versions/2.7
$ sudo rm Current
$ sudo ln -s 2.7 Current</screen>
          </listitem>

          <listitem>
            <para>Install Boost. Boost gets special treatment here. Depending
            on whether you would like to do Python development, you need to
            install Boost with or without boost_python. If you would like
            Python:</para>

            <screen>$ sudo port install boost +python27</screen>

            <para>If you don't need Python support:</para>

            <screen>$ sudo port install boost</screen>
          </listitem>

          <listitem>
            <para>Now we can install the rest of the packages:</para>

            <screen>$ sudo port install git-core cmake libACE \
fftw-3-single fftw-3 qt4-mac-devel</screen>

            <para>This may take quite a long time (hours).</para>
          </listitem>

          <listitem>
            <para>Install CUDA and CULA. If you would like to use the GPU
            components, you need to install the following:</para>

            <itemizedlist>
              <listitem>
                <para>The Nvidia development driver
                (<filename>devdriver_4.0.50_macos.dmg</filename>) from
                <uri>http://developer.nvidia.com/cuda-toolkit-40/</uri>.</para>
              </listitem>

              <listitem>
                <para>The CUDA Toolkit
                (<filename>cudatoolkit_4.0.17_macos.pkg</filename>) from
                <uri>http://developer.nvidia.com/cuda-toolkit-40/</uri>.</para>
              </listitem>

              <listitem>
                <para>The CULA Dense Libraries
                (<filename>cula_dense_free_R13a-osx.dmg</filename>) from
                <uri>http://www.culatools.com/downloads/dense/</uri>.</para>
              </listitem>
            </itemizedlist>
          </listitem>

          <listitem>
            <para>Compiling the Gadgetron:</para>

            <screen><prompt>$</prompt> cd gadgetron
$ mkdir build
$ cd build
$ cmake -DPYTHON_NUMPY_INCLUDE_DIR= \
/opt/local/Library/Frameworks/Python.framework \
/Versions/2.7/lib/python2.7/site-packages/numpy/core/include ../
$ make
$ sudo make install</screen>

            <para>The long path for the <package>numpy</package> header files
            is only needed if you want Python support. You can avoid this by
            creating a symbolic link:</para>

            <screen>$ cd /opt/local/Library/Frameworks/Python.framework
$ cd Versions/2.7/include/python2.7
$ sudo ln -s ../../lib/python2.7/site-packages/numpy/core/include/numpy</screen>

            <para>After creating this link you should be able to compile with
            the following:</para>

            <screen><prompt>$</prompt> cd gadgetron
$ mkdir build
$ cd build
$ cmake ../
$ make
$ sudo make install</screen>
          </listitem>

          <listitem>
            <para>Set environment variables:</para>

            <screen>$ export GADGETRON_HOME=/usr/local/gadgetron
$ export PATH=$PATH:/usr/local/gadgetron/bin
$ export DYLD_LIBRARY_PATH=$DYLD_LIBRARY_PATH:/usr/local/gadgetron/lib</screen>

            <para>You may wish to add these lines to
            <filename>~/.bash_profile</filename>, You may also want to add
            paths to CUDA and CULA libraries if you are using those:</para>

            <screen>$ export DYLD_LIBRARY_PATH=$DYLD_LIBRARY_PATH:/usr/local/cula/lib64
$ export DYLD_LIBRARY_PATH=$DYLD_LIBRARY_PATH:/usr/local/cuda/lib</screen>
          </listitem>

          <listitem>
            <para>Test your Gadgetron by following the instructions in <xref
            linkend="sect.simpleexample" />.</para>
          </listitem>
        </itemizedlist>
      </sect2>

      <sect2>
        <title>Windows Installation Instructions</title>

        <para>It is probably appropriate to start this section with a warning:
        Windows is not the easiest environment in which to work with the
        Gadgetron. As indicated in <xref linkend="sect.dependencies" />, the
        Gadgetron relies on multiple external libraries. Many of those
        libraries are not available as easy install packages and must be
        compiled separately. If you are uncomfortable setting up development
        tools on Windows, or if you are just looking for a fast and easy way
        to get started with the Gadgetron, we recommend installing on Ubuntu
        Linux - possibly using a virtual machine inside Windows (see <xref
        linkend="sect.linuxinstall" />).</para>

        <para>The following is a list of steps we have used to install the
        Gadgetron on a clean Windows 7 (64-bit) machine:</para>

        <itemizedlist>
          <listitem>
            <para>Install Visual Studio 2010 (with Service Pack 1)</para>
          </listitem>

          <listitem>
            <para>Install CUDA/CULA (optional, but required for GPU support).
            Download from <uri
            xlink:href="http://developer.nvidia.com/cuda-toolkit-40">http://developer.nvidia.com/cuda-toolkit-40</uri>):</para>

            <para>Install Nvidia Developer Driver (Version 270.81)</para>

            <para>Install Nvdia Toolkit (4.0)</para>

            <para>Install gpucomputingsdk (Install ad Asministrator)</para>

            <para>Install CUDA4_0BuildCustomizationFix</para>

            <para>Install <filename>cula_R12-win64.exe</filename> (as
            Administrator). Download from
            <uri>http://www.culatools.com/downloads/dense/</uri>. R13 (dense)
            should work too, but has not been tested on Windows. Assuming CULA
            was installed in <filename>C:\Program Files\CULA\R12</filename>,
            add <filename>C:\Program Files\CULA\R12\bin64</filename> to your
            <varname>PATH</varname> environment variable.</para>
          </listitem>

          <listitem>
            <para>Create a folder for external libraries, say
            <filename>C:\Libraries</filename>.</para>
          </listitem>

          <listitem>
            <para>Install FFTW3 (<uri
            xlink:href="http://www.fftw.org/install/windows.html">http://www.fftw.org/install/windows.html</uri>)</para>

            <para>Copy FFTW3 binaries to
            <filename>C:\Libraries\FFTW3</filename></para>

            <para>Create *.lib files, on the command line type:</para>

            <programlisting>c:\Libraries\FFTW3&gt;lib /machine:x64 /def:libfftw3f-3.def
c:\Libraries\FFTW3&gt;lib /machine:x64 /def:libfftw3-3.def
c:\Libraries\FFTW3&gt;lib /machine:x64 /def:libfftw3l-3.def
</programlisting>

            <para>Add <filename>C:\Libraries\FFTW3</filename> to path.</para>
          </listitem>

          <listitem>
            <para>Install ACE (<uri
            xlink:href="http://download.dre.vanderbilt.edu/">http://download.dre.vanderbilt.edu/</uri>)</para>

            <para>Unpack ACE into C:\Libraries\ACE-6.0.5\ACE_wrappers</para>

            <para>Add <filename>config.h</filename> in
            <filename>ACE_ROOT/ace/</filename> with the following
            content:</para>

            <programlisting>#include "ace/config-win32.h" //We are on Windows
#define ACE_NO_INLINE //This ensured that INLINE settings do not vary between Debug and Release modes</programlisting>

            <para>Open the VS 2010 project in the source code archive</para>

            <para>Set build type to Release/x64</para>

            <para>Build (this takes a while)</para>

            <para>Add to <varname>PATH</varname>:
            <filename>C:\Libraries\ACE-6.0.5\ACE_wrappers\lib</filename></para>
          </listitem>

          <listitem>
            <para>Install Python (optional). Regrettably, the off-the-shelf
            Python header files cannot be compiled in debug mode on Windows.
            This enforces the Gadgetron to be compiled in release mode.</para>

            <para>Install python-2.7.2.amd64 (<uri
            xlink:href="http://www.python.org">http://www.python.org</uri>)</para>

            <para>Add install folder (e.g. <filename>C:\Python27</filename>)
            to PATH environment variable</para>

            <para>Add <varname>PYTHON_ROOT</varname> environment
            variable</para>

            <para>From<uri
            xlink:href="http://www.lfd.uci.edu/~gohlke/pythonlibs/">
            http://www.lfd.uci.edu/~gohlke/pythonlibs/</uri> download and
            install the following:</para>

            <para><itemizedlist>
                <listitem>
                  <para><filename>numpy-MKL-1.6.1.win-amd64-py2.7</filename></para>
                </listitem>

                <listitem>
                  <para><filename>scipy-0.10.0.win-amd64-py2.7</filename></para>
                </listitem>

                <listitem>
                  <para><filename>matplotlib-1.1.0.win-amd64-py2.7</filename>
                  (not strictly necessary)</para>
                </listitem>

                <listitem>
                  <para><filename>ipython-0.11.win-amd64-py2.7</filename> (not
                  strictly necessary)</para>
                </listitem>
              </itemizedlist></para>
          </listitem>

          <listitem>
            <para>Install ACML (BLAS and LAPACK)</para>

            <para>Download <filename>acml4.4.0-win64.exe</filename> From: <uri
            xlink:href="http://developer.amd.com/libraries/acml/downloads/pages/">http://developer.amd.com/libraries/acml/downloads/pages/</uri></para>

            <para>Install Library in say
            C:\Libraries\C:\Libraries\acml4.4.0</para>

            <para>Add
            <filename>C:\Libraries\acml4.4.0\win64\lib;C:\Libraries\acml4.4.0\win64_mp\lib</filename>
            to <varname>PATH</varname></para>
          </listitem>

          <listitem>
            <para>Install Boost (<uri
            xlink:href="http://www.boost.org">http://www.boost.org</uri>)</para>

            <para>Unpack boost to
            <filename>C:\Libraries\boost_1_48_0</filename></para>

            <para>Open a command line as Administrator (type cmd and hit
            "shift+ctrl + enter")</para>

            <para>From <filename>C:\Libraries\boost_1_48_0</filename> type
            "<command>bootstrap</command>" (not bootstrap.bat)</para>

            <para>Type <command>.\b2 --with-python --build-type=complete
            address-model=64</command> (This only builds the boost_python
            library add others as needed)</para>

            <para>Add <filename>C:\Libraries\boost_1_48_0\stage\lib</filename>
            to <varname>PATH</varname></para>
          </listitem>

          <listitem>
            <para>Install <application>git</application> (if you are using
            source code management):</para>

            <para>Run installation package Git-1.7.7.1-preview20111027 (As
            Administrator), download from <uri
            xlink:href="http://code.google.com/p/msysgit/">http://code.google.com/p/msysgit/</uri></para>

            <para>Use run in git bash only option</para>

            <para>Use checkout Windows LF and commit Unix Line feeds</para>
          </listitem>

          <listitem>
            <para>Install CMake (<uri
            xlink:href="http://www.cmake.org/cmake/resources/software.html">http://www.cmake.org/cmake/resources/software.html</uri>)</para>

            <para>Run cmake-2.8.6-win32-x86 (As Administrator)</para>
          </listitem>

          <listitem>
            <para>Download and unpack Gadgetron source code.</para>
          </listitem>

          <listitem>
            <para>Create Visual Studio project (your process may vary):</para>

            <para>Start <application>cmake-gui</application></para>

            <para>Select source and target directories</para>

            <para>Hit configure (first time)</para>

            <para>Add variable BOOST_ROOT to point to BOOST folder</para>

            <para>Hit configure (again)</para>

            <para>Specify location of FFTW and FFTWf libraries</para>

            <para>Hit configure (again)</para>

            <para>Specify location of CULA (include and library)</para>

            <para>Specify location of ACE include dir</para>

            <para>Hit configure (again)</para>

            <para>Specify <varname>PYTHON_NUMPY_INCLUDE_DIR</varname> =
            <filename>C:/Python27/Lib/site-packages/numpy/core/include</filename></para>

            <para>Hit configure (again)</para>

            <para>Specify the following environment variables:</para>

            <para><varname>BLAS_CALBLAS</varname> =
            <filename>C:/Libraries/acml4.4.0/win64/lib/libacml.lib</filename></para>

            <para><varname>BLAS_acml_LIBRARY</varname> =
            <filename>C:/Libraries/acml4.4.0/win64/lib/libacml_dll.lib</filename></para>

            <para><varname>BLAS_acml_mp_LIBRARY</varname> =
            <filename>C:/Libraries/acml4.4.0/win64_mp/lib/libacml_mp_dll.lib</filename></para>

            <para><varname>BLAS_acml_mv_LIBRARY</varname> =
            <filename>C:/Libraries/acml4.4.0/win64/lib/libacml_mv_dll.lib</filename></para>

            <para>Hit configure</para>

            <para>Hit "generate"</para>
          </listitem>

          <listitem>
            <para>You should now have a visual studio project that you can
            open and build (try Release/x64 mode and try the install
            target).</para>
          </listitem>
        </itemizedlist>

        <para>You now have a working installation of the Gadgetron in Windows.
        Follow the instructions below to run a simple reconstruction example
        (<xref linkend="sect.simpleexample" />).</para>

        <para>Before attempting to run any reconstructions, please set the
        environment variable <varname>GADGETRON_HOME</varname> to point to the
        installation folder of your Gadgetron installation.</para>
      </sect2>
    </sect1>

    <sect1 xml:id="sect.simpleexample">
      <title>Hello Gadgetron: Your First Image Reconstruction</title>

      <para>Some basic sample datasets are available from the Sourceforge
      website:</para>

      <para><uri type="website"
      xlink:href="https://sourceforge.net/projects/gadgetron/files/testdata/">https://sourceforge.net/projects/gadgetron/files/testdata/</uri></para>

      <para>In this example we choose the
      <filename>simple_gre.tar.gz</filename> dataset from the
      <filename>mri</filename> section.</para>

      <para>Start by downloading the dataset and unpacking it. On Linux or Mac
      you would type:</para>

      <screen>
    <prompt>user@mycomputer:~/temp/test_data$</prompt> <userinput>tar -xzvf simple_gre.tar.gz</userinput>
  </screen>

      <para>There are two files in the dataset;
      <filename>simple_gre.gmr</filename> and
      <filename>simple_gre.xml</filename>.</para>

      <para>Open two terminal windows to observe both client and Gadgetron
      communication output. In the Gadgetron terminal window simply
      type:</para>

      <screen>
    <prompt>user@mycomputer:~/temp/gadgetron_out$</prompt> <userinput>gadgetron</userinput>
  </screen>

      <para>In the client window (in the folder where you just unpacked your
      data) type:</para>

      <screen>
    <prompt>user@mycomputer:~/temp/test_data$</prompt> <userinput>mriclient \
        -d simple_gre.gmr \
        -x simple_gre.xml \
        -c default.xml</userinput>
  </screen>

      <para>You should now see some logging information both in the Gadgetron
      window and in the client window. Specifically, you should see that
      images are being returned from the Gadgetron:</para>

      <screen>
user@mycomputer:~/temp/test_data$ mriclient \
   -d simple_gre.gmr \
   -x simple_gre.xml \
   -c default.xml

Gadgetron MRI Data Sender
  -- host:            localhost
  -- port:            9002
  -- data:            simple_gre.gmr
  -- parm:            simple_gre.xml
  -- conf:            default.xml
  -- loop:            1
(2815|140119753992000) Connection from 127.0.0.1:9002
Image Writer writing image
Image Writer writing image
Image Writer writing image
Image Writer writing image
Image Writer writing image
Image Writer writing image
Image Writer writing image
Image Writer writing image
Image Writer writing image
Image Writer writing image
2815, 81, GadgetronConnector, Close Message received
(2815|140119714780928) Handling close...
(2815|140119714780928) svc done...
(2815|140119714780928) Handling close...
  </screen>

      <para>The images are saved in the folder in which you started the
      <application>mriclient</application>. The images are stored in a single
      precision format as specified by the <filename>default.xml</filename>
      configuration file. The output files are saved in a simple array format
      used throughout the Gadgetron framework (see <xref
      linkend="simplearrayfiles" /> for details). To read the first image into
      Matlab you can use the following code:</para>

      <programlisting>
f = fopen('out_00000.real');
ndims = fread(f,1,'int32'); 
dims = fread(f,ndims,'int32'); 
data = fread(f,prod(dims),'float'); 
fclose(f); 
data = reshape(data,dims');
  </programlisting>

      <para>The image is then contained in the <varname>data</varname>
      variable.</para>
    </sect1>
  </chapter>

  <chapter>
    <title>Framework Overview</title>

    <sect1>
      <title>Gadgetron Streaming Architecture</title>

      <para>The Gadgetron consists of a streaming processing architecture and
      a set of toolboxes. The toolboxes are used within the streaming
      components but comes as individual shared libraries and can thus also be
      used in standalone applications. The architecture is outlined in <xref
      linkend="fig.gadgetron.architecture" />.</para>

      <figure xml:id="fig.gadgetron.architecture">
        <title>Gadgetron Architecture</title>

        <mediaobject>
          <imageobject role="html">
            <imagedata align="left" fileref="figs/architecture.png"
                       format="PNG" width="10in"></imagedata>
          </imageobject>

          <imageobject role="fo">
            <imagedata align="left" fileref="figs/architecture.png"
                       format="PNG" width="5in"></imagedata>
          </imageobject>

          <textobject>
            <phrase>Gadgetron Architecture</phrase>
          </textobject>
        </mediaobject>
      </figure>

      <para>The Gadgetron receives connections from clients through a TCP/IP
      connection. A client can be any application from which you can open a
      TCP/IP socket and send data. Once a connection to a client has been
      established (see <xref linkend="sect.communicationprotocol" />), the
      Gadgetron will read data from the socket and pass it on down a chain of
      processing steps. The responsibility of reading and writing packages on
      the socket is dispatched to a set of Readers and Writers (see <xref
      linkend="sect.readerswriters" />). Each step in the processing chain is
      implemented in a module or Gadget (see <xref linkend="sect.gadgets" />).
      A reconstruction process is defined by defining a chain of Gadgets. The
      assembly of Gadgets is done dynamically at run-time (see <xref
      linkend="sect.streamconfiguration" />).</para>

      <sect2 xml:id="sect.gadgets">
        <title>Gadgets</title>

        <para>A Gadget is the functional unit of the Gadgetron. You can think
        of the Gadget as a device with an input and output. Data passes
        through the device and is modified and/or transformed between input
        and output. By wiring multiple Gadgets together you create a
        reconstruction program. A schematic outline of a Gadget is seen in
        <xref linkend="fig.gadgetron.gadget" /></para>

        <figure xml:id="fig.gadgetron.gadget">
          <title>Gadget</title>

          <mediaobject>
            <imageobject role="html">
              <imagedata align="left" fileref="figs/gadget.png" format="PNG"
                         width="6in"></imagedata>
            </imageobject>

            <imageobject role="fo">
              <imagedata align="left" fileref="figs/gadget.png" format="PNG"
                         width="3in"></imagedata>
            </imageobject>

            <textobject>
              <phrase>Gadget</phrase>
            </textobject>
          </mediaobject>
        </figure>

        <para>The Gadget is an active object based on the
        <classname>ACE_Task</classname> from the ACE library. It has its own
        thread (or threads) of execution and an input queue where data is
        placed for processing by either the Gadgetron framework or an upstream
        Gadget.</para>

        <para>The active thread(s) in the Gadget will pick up a data package
        from the queue, and then pass it on to a virtual
        <function>process</function>. An abbreviated version of the header
        <filename>Gadget.h</filename> is seen below:</para>

        <programlisting>

class Gadget : public ACE_Task&lt;ACE_MT_SYNCH&gt;
{

public:
   virtual int svc(void)
   {
      //Pick up package from queue
	     
      //Call process
      if (this-&gt;process(m) == -1) {
         //Handle error
      }
      return 0;
   }

   //More function (left out for simplicity)

protected:
   virtual int process(ACE_Message_Block * m) = 0;

   virtual int process_config(ACE_Message_Block * m) {
      return 0;
   }

};

</programlisting>

        <para>The data package used by the <classname>ACE_Task</classname> is
        the <classname>ACE_Message_Block</classname>, which is a very basic
        block of data (essentially just a byte array). To allow the Gadgets to
        check if the data blocks on the message queue are of the expected
        type, the Gadgetron uses a modified
        <classname>ACE_Message_Block</classname> called
        <classname>GadgetContainerMessage</classname>, which can contain any
        class with a no-argument constructor. It is possible to check if the
        <classname>GadgetContainerMessage</classname> contains a specific type
        of data, and if so, access that object. Suppose we want to store a
        class named <classname>MyClass</classname>:</para>

        <programlisting>

GadgetContainerMessage&lt;MyClass&gt;* m = 
  new GadgetContainerMessage&lt;MyClass&gt;();

MyClass* mc = m-&gt;getObjectPtr();

//Do something with mc

m-&gt;release(); //Delete the message block and containing data

</programlisting>

        <para>When a function receives an
        <classname>ACE_Message_Block</classname> it is possible to check if it
        is of a certain type:</para>

        <programlisting>

int process(ACE_Message_Block* mb)
{
  
  GadgetContainerMessage&lt;MyClass&gt;* m = 
    AsContainerMessage&lt;MyClass&gt;(mb);

  if (m) {
    MyClass* mc = m-&gt;getObjectPtr();
    
    //Do something with mc

  } else {
    //Something went wrong, deal with error
    return -1;
  }

  mb-&gt;release();

  return 0;
}

</programlisting>

        <para>It is possible to chain more than one
        <classname>ACE_Message_Block</classname> together using the
        <function>cont</function> function. This effectively provides a way to
        pass multiple arguments into a Gadget and checking if they have the
        appropriate types:</para>

        <programlisting>

int process(ACE_Message_Block* mb)
{
  
  GadgetContainerMessage&lt;MyClass&gt;* m1 = 
    AsContainerMessage&lt;MyClass&gt;(mb);

  GadgetContainerMessage&lt;MyOtherClass&gt;* m2 = 
    AsContainerMessage&lt;MyOtherClass&gt;(mb-&gt;cont());

  if (m1 &amp;&amp; m2) {
    MyClass* mc = m1-&gt;getObjectPtr();
    MyOtherClass* moc = m2-&gt;getObjectPtr();
    
    //Do something with mc

  } else {
    //Something went wrong, deal with error
    return -1;
  }

  mb-&gt;release(); //This deletes both message blocks

  return 0;
}

</programlisting>

        <para>It gets a bit tedious and error prone to repeat code like the
        above in every Gadget. To overcome this, the Gadgetron comes with a
        set of templated classes to automate the steps. Say we would like to
        make a Gadget which takes a single input argument, we would inherit
        from <classname>Gadget1</classname>. If you need two arguments, you
        inherit from <classname>Gadget2</classname>:</para>

        <programlisting>

template &lt;class P1, class P2&gt; class Gadget2 : public Gadget
{
protected:
   int process(ACE_Message_Block* mb)
   {
     //Do type checking 
   }

   virtual int process(GadgetContainerMessage&lt;P1&gt;* m1, 
     GadgetContainerMessage&lt;P2&gt;* m2) = 0;
};

</programlisting>

        <para>The base class performs the type checking for you and only when
        the arguments have been verified, it will call the virtual
        <function>process</function> above. So, all you need to do in order to
        implement a Gadget that takes two arguments is to implement this
        function. As an example, let's look at a very simple Gadget, which
        receives an image header and some image data and does a Fourier
        transform of the first 3 dimensions. First the header file
        <filename>FFTGadget.h</filename></para>

        <programlisting>

#include "gadgetroncore_export.h"
#include "Gadget.h"
#include "GadgetMRIHeaders.h"
#include "hoNDArray.h"
#include &lt;complex&gt;

class EXPORTGADGETSCORE FFTGadget : 
public Gadget2&lt;GadgetMessageImage, hoNDArray&lt; std::complex&lt;float&gt; &gt; &gt;
{
 public:
  GADGET_DECLARE(FFTGadget)

 protected:
  virtual int process( 
     GadgetContainerMessage&lt; GadgetMessageImage&gt;* m1,
     GadgetContainerMessage&lt; hoNDArray&lt; std::complex&lt;float&gt; &gt; &gt;* m2);

};

</programlisting>

        <para>Let us walk through the code step by step. The Gadget takes two
        arguments: 1) <classname>GadgetMessageImage</classname>, which is just
        a struct with some image header information (it is defined in
        <filename>GadgetMRIHeaders.h</filename>), and 2) a
        <classname>hoNDArray</classname>, which is a multidimensional array
        (see <xref linkend="sect.ndarray" />) storage container. In this case
        the <classname>hoNDArray</classname> contains complex floating point
        data.</para>

        <para>There are a couple of other things to notice. One is the
        <function>EXPORTGADGETSCORE</function> macro in the class definition.
        This is needed to make things work properly on Windows. It is defined
        in <filename>gadgetroncore_export.h</filename> and is used on Windows
        to indicate if the class is being imported or exported from a DLL. It
        translates into <function>__declspec(dllexport)</function> or
        <function>__declspec(dllimport)</function> in Windows and is empty in
        Linux/OSX. It is beyond the scope of this manual to go into why such a
        declaration is needed, but keep this in mind when you start creating
        your own Gadgets. Each shared library (DLL) has its own export
        declaration macro.</para>

        <para>The other thing to notice is the
        <function>GADGET_DECLARE(FFTGadget)</function> macro. This macro is
        required for Windows to correctly handle shared libraries and is
        needed whenever you create a new Gadget to make things work properly
        on Windows.</para>

        <para>The actual implementation looks like this:</para>

        <programlisting>

#include "FFTGadget.h"
#include "FFT.h"

int FFTGadget::process( 
   GadgetContainerMessage&lt; GadgetMessageImage&gt;* m1,
   GadgetContainerMessage&lt; hoNDArray&lt; std::complex&lt;float&gt; &gt; &gt;* m2)
{
  FFT&lt;float&gt;::instance()-&gt;ifft(m2-&gt;getObjectPtr(),0);
  FFT&lt;float&gt;::instance()-&gt;ifft(m2-&gt;getObjectPtr(),1);
  FFT&lt;float&gt;::instance()-&gt;ifft(m2-&gt;getObjectPtr(),2);

  if (this-&gt;next()-&gt;putq(m1) &lt; 0) {
     return GADGET_FAIL;
  }

  return GADGET_OK;
}

GADGET_FACTORY_DECLARE(FFTGadget)

</programlisting>

        <para>Once we are inside the <function>process</function> function,
        the data has already been converted to the appropriate container
        messages and we can start processing the data. This function uses an
        FFT toolbox (more on toolboxes in <xref linkend="sect.toolboxes" />).
        After the data has been Fourier transformed along the first 3
        dimensions it is placed on the next Gadgets queue. Remember the two
        <classname>GadgetContainerMessage</classname> objects were originally
        picked up from the message queue as a chain of
        <classname>ACE_Message_Block</classname> objects. They are still
        chained together, i.e. when passing <varname>m1</varname> on to the
        next Gadget we are effectively passing on both arguments.</para>

        <para>Another couple of macros to notice are the
        <varname>GADGET_OK</varname> and <varname>GADGET_FAIL</varname>. They
        are defined as 0 and -1 respectively. The convention in the Gadgetron
        is to return 0 when a function succeeds and &lt; 0 when it fails -
        unless the function returns a pointer.</para>

        <para>Last thing to notice is the
        <function>GADGET_FACTORY_DECLARE(FFTGadget)</function> statement. This
        is a macro which declares functions for loading a Gadget of this type
        out of a shared library (DLL) and destroying it again when we are
        done. It ensures that we can load the Gadget on all platforms. When
        you create your own gadgets you should use this macro to declare the
        factory function for the Gadget.</para>

        <para>For a tutorial on how to make your own Gadget library see <xref
        linkend="sect.makingnewgadgetlibrary" />.</para>

        <sect3 xml:id="sect.xmlparameters">
          <title>Gadget XML Configuration</title>

          <para>In addition to defining a Gadget's behavior in response to a
          data package, it is also possible for the Gadgets to receive
          configuration information or parameters. The user can define the
          Gadgets behavior in response to configuration information by
          implementing the <function>process_config</function> function in the
          Gadget header file. The configuration information or parameters is
          typically transmitted in the beginning of the reconstruction process
          from the client (see <xref linkend="sect.communicationprotocol" />).
          The configuration information can in principle be in any format (a
          given application can use a binary format or a text format defined
          for the specific purpose), but conventionally the parameters are
          transmitted in XML format and the Gadgetron comes with toolbox
          functionality in <filename>GadgetXml.h</filename>, which allow easy
          access to parameters in XML format (see the examples throughout the
          source code on how to interpret parameters).</para>

          <para>An example of a parameter XML file for an MRI reconstruction
          is shown here:</para>

          <programlisting>&lt;?xml version="1.0" ?&gt;
&lt;gadgetron&gt;
    &lt;encoding&gt;
        &lt;kspace&gt;
            &lt;base_resolution&gt;
                &lt;value&gt;128&lt;/value&gt;
            &lt;/base_resolution&gt;
            &lt;readout_length&gt;
                &lt;value&gt;256&lt;/value&gt;
            &lt;/readout_length&gt;
            &lt;phase_encoding_lines&gt;
                &lt;value&gt;128&lt;/value&gt;
            &lt;/phase_encoding_lines&gt;
            &lt;partitions&gt;
                &lt;value&gt;64&lt;/value&gt;
            &lt;/partitions&gt;
            &lt;phase_resolution&gt;
                &lt;value&gt;1&lt;/value&gt;
            &lt;/phase_resolution&gt;
            &lt;slice_resolution&gt;
                &lt;value&gt;1&lt;/value&gt;
            &lt;/slice_resolution&gt;
            &lt;matrix_size&gt;
                &lt;value&gt;128&lt;/value&gt;
                &lt;value&gt;128&lt;/value&gt;
            &lt;/matrix_size&gt;
        &lt;/kspace&gt;
        &lt;trajectory&gt;
            &lt;value&gt;1&lt;/value&gt;
        &lt;/trajectory&gt;
        &lt;slices&gt;
            &lt;value&gt;1&lt;/value&gt;
        &lt;/slices&gt;
        &lt;acquisition_dwell_time_ns&gt;
            &lt;value&gt;7800&lt;/value&gt;
        &lt;/acquisition_dwell_time_ns&gt;
        &lt;channels&gt;
            &lt;value&gt;32&lt;/value&gt;
        &lt;/channels&gt;
    &lt;/encoding&gt;
    &lt;timing&gt;
        &lt;TR&gt;
            &lt;value&gt;5860&lt;/value&gt;
        &lt;/TR&gt;
        &lt;TE&gt;
            &lt;value&gt;2960&lt;/value&gt;
        &lt;/TE&gt;
    &lt;/timing&gt;
&lt;/gadgetron&gt;
</programlisting>

          <para>The parameter scripts can have any format, but the convention
          is to have one root element called <varname>gadgetron</varname> and
          enclose all parameters in a hierarchical structure. The Gadgetron
          comes with functions and classes for parsing this format. Firstly,
          the <filename>TinyXML</filename> library is included with the
          Gadgetron and can be used to parse the XML script, but we also
          include some wrapper classes to make the parsing easier, the file
          <filename>GadgetXml.h</filename> includes the
          <classname>GadgetXMLNode</classname>:</para>

          <programlisting>class GadgetXMLNode
{
 public:
  GadgetXMLNode(TiXmlNode* anchor);

  //Other functions
 
  template&lt;typename T&gt; std::vector&lt;T&gt; get(std::string name);
}
</programlisting>

          <para>This class can be used to access the XML parameters in a
          convenient way. There are multiple examples of this throughout the
          Gadgetron archive, but one example is give here:</para>

          <programlisting>int MyGadget::process_config(ACE_Message_Block* mb)
{

  //Use TinyXML to parse the doucment
  TiXmlDocument doc;
  doc.Parse(mb-&gt;rd_ptr());
 
  std::string path("gadgetron.encoding.kspace.matrix_size.value");

  //Get a vector with all the values 
  std::vector&lt;long&gt; dims = 
    n.get&lt;long&gt;(path);

  //Do something with the dimensions


  return GADGET_OK;
}
</programlisting>

          <para>In the case of parsing the XML parameters listed above,
          <varname>dims</varname> would contain two values ([128,
          128]).</para>
        </sect3>
      </sect2>

      <sect2 xml:id="sect.readerswriters">
        <title>Readers and Writers</title>

        <para>As illustrated in <xref linkend="fig.gadgetron.architecture" />
        the Gadgetron uses a set of Readers and Writers to deal with the
        incoming communication on the TCP/IP socket. Readers are responsible
        for deserialization of packages and Writers are responsible for
        serialization of packages. All packages that arrive on the socket will
        start with a message ID. Based on this ID, the Gadgetron delegates the
        responsibility of reading the package of the socket to a particular
        instance of a <classname>GadgetMessageReader</classname> defined by
        the following abstract class:</para>

        <programlisting>

class GadgetMessageReader
{
 public:
  virtual ACE_Message_Block* read(ACE_SOCK_Stream* stream) = 0;
};

</programlisting>

        <para>In order to be able to read a specific type of data, the
        <function>read</function> function must be implemented for that data
        type. As an example here is the
        <classname>GadgetMessageReader</classname>, which reads an MRI data
        acquisition from the socket.</para>

        <programlisting>

class EXPORTGADGETSCORE MRIAcquisitionReader : public GadgetMessageReader
{
 public:
  GADGETRON_READER_DECLARE(MRIAcquisitionReader);
  virtual ACE_Message_Block* read(ACE_SOCK_Stream* socket);
};

</programlisting>

        <para>Note the
        <function>GADGETRON_READER_DECLARE(MRIAcquisitionReader)</function>
        declaration. This is equivalent to the declaration needed for the
        Gadgets (see <xref linkend="sect.gadgets" />) in order to make them
        load properly from shared libraries.</para>

        <para>The implementation of this particular reader is as follows (this
        is an abbreviated version without error checking, etc.):</para>

        <programlisting>

ACE_Message_Block* MRIAcquisitionReader::read(ACE_SOCK_Stream* sock)
{

   GadgetContainerMessage&lt;GadgetMessageAcquisition&gt;* m1 = 
      new GadgetContainerMessage&lt;GadgetMessageAcquisition&gt;();
  
   GadgetContainerMessage&lt;hoNDArray&lt; std::complex&lt;float&gt; &gt; &gt;* m2 = 
      new GadgetContainerMessage&lt; hoNDArray&lt; std::complex&lt;float&gt; &gt; &gt;();
  
   m1-&gt;cont(m2);

   sock-&gt;recv_n(m1-&gt;getObjectPtr(), sizeof(GadgetMessageAcquisition);

   std::vector&lt;unsigned int&gt; adims;
   adims.push_back(m1-&gt;getObjectPtr()-&gt;samples);
   adims.push_back(m1-&gt;getObjectPtr()-&gt;channels);

   m2-&gt;getObjectPtr()-&gt;create(&amp;adims)
  
   long data_length = sizeof(std::complex&lt;float&gt;)*
      m1-&gt;getObjectPtr()-&gt;samples*m1-&gt;getObjectPtr()-&gt;channels;
      
   sock-&gt;recv_n (m2-&gt;getObjectPtr()-&gt;get_data_ptr(), data_length);
   
   return m1;
}

GADGETRON_READER_FACTORY_DECLARE(MRIAcquisitionReader)

</programlisting>

        <para>The Reader allocates two
        <classname>GadgetContainerMessage</classname> data blocks to contain
        the incoming data. First an MRI acquisition header (defined in
        <filename>GadgetMRIHeaders.h</filename>) is read. Based hereon the
        length of each acquisition (number of samples) and the number of
        acquisition channels are determined. A
        <classname>hoNDArray</classname> is allocated to store the data read
        from the socket. Notice that the two
        <classname>GadgetContainerMessage</classname> are chained together
        using the <function>cont</function> function.</para>

        <para>A final important statement to notice is the
        <function>GADGETRON_READER_FACTORY_DECLARE(MRIAcquisitionReader)</function>.
        This macro declares create and destroy functions to load the reader
        from a shared library on all platforms supported.</para>

        <para>Whereas the Readers are responsible for deserialization, The
        <classname>GadgetMessageWriter</classname> is responsible for the
        opposite operation (serialization). In practice, Gadgets that produce
        an output for the client application can hand that data back to the
        Gadgetron framework where it is placed on the output queue along with
        a message ID. This is for instance done in this (abbreviated) code
        from an <classname>ImageFinishGadget</classname>:</para>

        <programlisting>

int ImageFinishGadget
::process(GadgetContainerMessage&lt;GadgetMessageImage&gt;* m1,
	  GadgetContainerMessage&lt; hoNDArray&lt; float &gt; &gt;* m2)
{
   GadgetContainerMessage&lt;GadgetMessageIdentifier&gt;* mb =
      new GadgetContainerMessage&lt;GadgetMessageIdentifier&gt;();

   mb-&gt;getObjectPtr()-&gt;id = GADGET_MESSAGE_IMAGE_REAL_FLOAT;

   mb-&gt;cont(m1);

   int ret =  this-&gt;controller_-&gt;output_ready(mb);

   if ( (ret &lt; 0) ) {
      return GADGET_FAIL;
   }

  return GADGET_OK;
}

</programlisting>

        <para>Notice that the Gadget has a reference to the Gadgetron
        framework through the <varname>controller_</varname> member variable,
        which is set during initialization.</para>

        <para>In the framework (more specifically in the
        <classname>GadgetStreamController</classname>) there is an active
        thread responsible for writing messages that are put on to the output
        queue. This is done by investigating the message ID and then picking
        the <classname>GadgetMessageWriter</classname> associated with this
        ID. A Writer must implement the following abstract class:</para>

        <programlisting>

class GadgetMessageWriter
{
 public:
  virtual int write(ACE_SOCK_Stream* stream, ACE_Message_Block* mb) = 0;
};

</programlisting>

        <para>The Writer is handed control of the socket along with the
        message block. A Writer declaration could look like:</para>

        <programlisting>

class MRIImageWriter : public GadgetMessageWriter
{

public:
   GADGETRON_WRITER_DECLARE(GadgetMessageWriter);
   virtual int write(ACE_SOCK_Stream* sock, ACE_Message_Block* mb);
};

</programlisting>

        <para>Notice again the
        <function>GADGETRON_WRITER_DECLARE(GadgetMessageWriterFLOAT)</function>
        which ensures proper run-time linking behavior. The implementation
        could look like (abbreviated with no error checking, etc.):</para>

        <programlisting>

int MRIImageWriter::write(ACE_SOCK_Stream* sock, ACE_Message_Block* mb)
{

   GadgetContainerMessage&lt;GadgetMessageImage&gt;* imagemb = 
      AsContainerMessage&lt;GadgetMessageImage&gt;(mb);
  
   GadgetContainerMessage&lt; hoNDArray&lt; float &gt; &gt;* datamb =
      AsContainerMessage&lt; hoNDArray&lt; float &gt; &gt;(imagemb-&gt;cont());
  
   if (!datamb || !imagemb) {
      //Deal with errors
   }
   
   GadgetMessageIdentifier id;
   id.id = GADGET_MESSAGE_IMAGE_REAL_FLOAT;
 
   sock-&gt;send_n (&amp;id, sizeof(GadgetMessageIdentifier));

   sock-&gt;send_n (imagemb-&gt;getObjectPtr(), sizeof(GadgetMessageImage));

   sock-&gt;send_n (datamb-&gt;getObjectPtr()-&gt;get_data_ptr(), 
      sizeof(float)*datamb-&gt;getObjectPtr()-&gt;get_number_of_elements());

   return 0;
}

GADGETRON_WRITER_FACTORY_DECLARE(MRIImageWriter)

</programlisting>

        <para>Once again notice the required
        <function>GADGETRON_WRITER_FACTORY_DECLARE(MRIImageWriter)</function>
        macro. Also notice that the message ID is transmitted to the client.
        The client is expected to follow the same communication model as the
        Reader, but it is determined entirely by the Writer implementation how
        the message is transmitted.</para>

        <para>Readers and Writers are loaded dynamically at run-time along
        with the Gadgets (see <xref linkend="sect.streamconfiguration" />).
        The input and output behaviour can be adapted by manipulating which
        Readers and Writers are associated with which message IDs.</para>
      </sect2>

      <sect2 xml:id="sect.streamconfiguration">
        <title>Stream Configuration</title>

        <para>A Gadgetron reconstruction is made up of modules, i.e. Readers,
        Writers, and Gadgets. New reconstruction programs can be created by
        simply assembling existing components in a new way. The configuration
        of the Gadgetron stream is done at run-time and new configuration
        chains can be created without recompiling any of the underlying
        Gadgets. More specifically, the configuration is specified in an XML
        file that the Gadgetron will read before receiving data. The best way
        to explain the format is by looking at a (simplified) example:</para>

        <programlisting>

&lt;?xml version="1.0" ?&gt;  
&lt;gadgetron&gt;
 
 &lt;readers&gt;
   &lt;reader&gt;
    &lt;slot&gt;1001&lt;/slot&gt;
    &lt;dll&gt;gadgetroncore&lt;/dll&gt;
    &lt;class&gt;MRIAcquisitionReader&lt;/class&gt;
   &lt;/reader&gt;
 &lt;/readers&gt;
  
 &lt;writers&gt;
  &lt;writer&gt;
   &lt;slot&gt;1005&lt;/slot&gt;
   &lt;dll&gt;gadgetroncore&lt;/dll&gt;
   &lt;class&gt;MRIImageWriterFLOAT&lt;/class&gt;
  &lt;/writer&gt;
  &lt;writer&gt;
   &lt;slot&gt;1006&lt;/slot&gt;
   &lt;dll&gt;gadgetroncore&lt;/dll&gt;
   &lt;class&gt;MRIImageWriterUSHORT&lt;/class&gt;
  &lt;/writer&gt;
 &lt;/writers&gt;

 &lt;stream&gt;
  &lt;gadget&gt;
   &lt;name&gt;Accumulator&lt;/name&gt;
   &lt;dll&gt;gadgetroncore&lt;/dll&gt;
   &lt;class&gt;AccumulatorGadget&lt;/class&gt;
  &lt;/gadget&gt;

  &lt;gadget&gt;
   &lt;name&gt;FFT&lt;/name&gt;
   &lt;dll&gt;gadgetroncore&lt;/dll&gt;
   &lt;class&gt;FFTGadget&lt;/class&gt;
  &lt;/gadget&gt;

  &lt;gadget&gt;
    &lt;name&gt;ExtractMAG&lt;/name&gt;
    &lt;dll&gt;gadgetroncore&lt;/dll&gt;
    &lt;class&gt;ExtractGadget&lt;/class&gt;
  &lt;/gadget&gt;

  &lt;gadget&gt;
   &lt;name&gt;ImageFinishFLOAT&lt;/name&gt;
   &lt;dll&gt;gadgetroncore&lt;/dll&gt;
   &lt;class&gt;ImageFinishGadgetFLOAT&lt;/class&gt;
  &lt;/gadget&gt;
 &lt;/stream&gt;

&lt;/gadgetron&gt;
</programlisting>

        <para>The configuration file format contains 3 sections: 1) Readers,
        2) Writers, 3) Stream (with Gadgets) corresponding to the 3 different
        types of components that can be assembled in the Gadgetron.</para>

        <para>In the example above, the Readers section contains only one
        reader, which is the <classname>MRIAcquisitionReader</classname>
        mentioned previously. The message ID associated with this Reader is
        1001. Every time a message with ID 1001 arrives on the socket,
        responsibility for reading the message will be delegated to the
        <classname>MRIAcquisitionReader</classname>. When the Gadgetron
        configuration is loaded, the framework will load the
        <classname>MRIAcquisitionReader</classname> from the DLL (shared
        library) <filename>gadgetroncore</filename>. On the Linux platform
        this would be a shared library called
        <filename>libgadgetroncore.so</filename> and on the Windows platform
        it would be called <filename>gadgetroncore.dll</filename>.</para>

        <para>The Gadgetron framework knows how to load the components from
        the DLLs assuming that they have been declared properly as described
        in <xref linkend="sect.readerswriters" /> and <xref
        linkend="sect.gadgets" />.</para>

        <para>The example Gadgetron configuration has two Writers, i.e. it is
        capable of outputting two different types of data. Again the
        declarations cause the Gadgetron framework to load specific instances
        of <classname>GadgetMessageWriter</classname> and associate them with
        specific ID numbers.</para>

        <para>There are certain built-in Readers and Writers in addition to
        those specified in the configuration file. As an example, there are
        Readers for receiving configurations to be used by the Gadgetron and
        for receiving the parameters that will be passed to all Gadgets (see
        <xref linkend="sect.communicationprotocol" />). If the Gadgetron
        receives a message with an ID for which there is no associated Reader
        or encounters a message on the output queue for which there is no
        associated Writer an error will be generated, the Gadgetron stream
        shuts down, and the connection to the client will be closed.</para>

        <para>The <literal>&lt;stream&gt;</literal> section of the
        configuration specifies which Gadgets to load. In the example above,
        we have 4 Gadgets. In this specific case the reconstruction is an MRI
        reconstruction and the first Gadget is an
        <classname>AccumulatorGadget</classname>, which collects individual
        lines and inserts them in k-space. When the k-space image is complete
        it is sent to the next Gadget in the chain, the
        <classname>FFTGadget</classname>, which is responsible for Fourier
        transforming the data into image space. The next Gadget
        (<classname>ExtractGadget</classname>) will extract the magnitude of
        the complex image. Finally the last Gadget in the chain
        (<classname>ImageFinishGadgetFLOAT</classname>) sends the
        reconstructed image back to the Gadgetron framework where it is added
        to the output queue.</para>

        <para>It is also possible to send configuration parameters to Gadgets
        using the XML file. For example, to set a parameter in a Gadget, one
        could write:</para>

        <programlisting>  &lt;gadget&gt;
   &lt;name&gt;Accumulator&lt;/name&gt;
   &lt;dll&gt;gadgetroncore&lt;/dll&gt;
   &lt;class&gt;AccumulatorGadget&lt;/class&gt;
   &lt;property&gt;&lt;name&gt;MyTestProperty&lt;/name&gt;
   &lt;value&gt;Blah Blah&lt;/value&gt;&lt;/property&gt;
   &lt;property&gt;&lt;name&gt;MyTestProperty2&lt;/name&gt;
   &lt;value&gt;98776.862187&lt;/value&gt;&lt;/property&gt;
  &lt;/gadget&gt;
</programlisting>

        <para>The two properties will now be accessible inside the Gadget
        using the parameter access functions defined in
        <filename>Gadget.h</filename>:</para>

        <programlisting>class Gadget : public ACE_Task&lt;ACE_MT_SYNCH&gt;
{

//Other definitions

int get_bool_value(const char* name);
int get_int_value(const char* name);
double get_double_value(const char* name);

};
</programlisting>

        <para>Additionally it is also possible to specify how many active
        threads there should be in a Gadget. This is specified with:</para>

        <programlisting>  &lt;gadget&gt;
   &lt;name&gt;Accumulator&lt;/name&gt;
   &lt;dll&gt;gadgetroncore&lt;/dll&gt;
   &lt;class&gt;AccumulatorGadget&lt;/class&gt;
   &lt;property&gt;&lt;name&gt;threads&lt;/name&gt;&lt;value&gt;5&lt;/value&gt;&lt;/property&gt;
  &lt;/gadget&gt;</programlisting>

        <para>Which would make the <classname>AccumulatorGadget</classname>
        have 5 threads.</para>
      </sect2>

      <sect2 xml:id="sect.communicationprotocol">
        <title>Communication Sequence</title>

        <para>Communication between a client and the Gadgetron follows a
        straightforward communication protocol. When the Gadgetron is started
        it will be expecting a connection on a specific port (port 9002 is the
        default). The communication sequence is as follows:</para>

        <orderedlist>
          <listitem>
            <para>The client makes connection</para>
          </listitem>

          <listitem>
            <para>The Gadgetron accepts the connection and creates a new
            instance of a<classname>GadgetStreamController</classname> (see
            <xref linkend="fig.gadgetron.architecture" />). After creating the
            <classname>GadgetStreamController</classname> the Gadgetron
            returns to accept connections on the socket such that multiple
            clients can be connected simultaneously.</para>
          </listitem>

          <listitem>
            <para><classname>The GadgetStreamController</classname> takes
            control of the socket and expects to read a specific type of
            message, which either contains the filename of a specific stream
            configuration (see <xref linkend="sect.streamconfiguration" />) or
            alternatively it can receive the actual XML stream specification
            directly on the socket. These two types of messages are read with
            Readers that are always registered for the Gadgetron (see <xref
            linkend="sect.readerswriters" />). If the Gadgetron receives the
            filename of a Gadget stream it expects to be able to find that
            configuration file in the <filename>gadegtron/config</filename>
            folder (see <xref linkend="sect.fileorganization" />).</para>
          </listitem>

          <listitem>
            <para>The <classname>GadgetStreamController</classname> is then
            expecting to receive parameters that will be transmitted to each
            individual Gadget. In principle the "parameters" is just a raw
            buffer of characters that will be transmitted as such to each
            individual Gadget. It is the convention however to send the
            parameters in an XML format. It is up to each individual Gadget to
            interpret the parameters. The user can implement any behavior in
            response to the parameters by implementing the
            <function>process_config</function> function (see <xref
            linkend="sect.gadgets" />). The client can send parameters at any
            time during a reconstruction and they will always be transmitted
            to all Gadgets through the <function>process_config</function>
            function.</para>
          </listitem>

          <listitem>
            <para>The client will then start transmitting data packages that
            the Gadgetron processes. Images are returned to the client.</para>
          </listitem>

          <listitem>
            <para>When the client has no more data it will send a closure
            package. This package causes all Gadgets (in order) to process all
            remaining data on their input queue and then shut down.</para>
          </listitem>

          <listitem>
            <para>Once the final Gadget has shut down, the connection with the
            client is terminated.</para>
          </listitem>
        </orderedlist>

        <para>To make it easier to create a new client, the Gadgetron comes
        with a <classname>GadgetronConnector</classname> class:</para>

        <para></para>

        <programlisting>class GadgetronConnector: 
  public ACE_Svc_Handler&lt;ACE_SOCK_STREAM, ACE_MT_SYNCH&gt; {

public:

   int open (std::string hostname, std::string port);   
   int putq  (  ACE_Message_Block * mb ,  ACE_Time_Value *  timeout = 0);
   int register_reader(unsigned int slot, GadgetMessageReader* reader);
   int register_writer(unsigned int slot, GadgetMessageWriter* writer);

   int send_gadgetron_configuration_file(std::string config_xml_name);   
   int send_gadgetron_configuration_script(std::string config_xml_name);
   int send_gadgetron_parameters(std::string xml_string);
};</programlisting>

        <para>This class can be used to create simple clients that open a
        connection with the Gadgetron using the <function>open</function>
        function and then communicate with the Gadgetron through the Readers
        and Writers registered with the connector. See the
        <application>mriclient</application> example application
        (<filename>gagetron/apps/clients/mriclient</filename> in the source
        code archive) for a simple example of how to build a Gadgetron
        client.</para>
      </sect2>

      <sect2 xml:id="sect.fileorganization">
        <title>File Organization</title>

        <para>This section provides a brief overview of the file organization
        in the Gadgetron installation. Once you have compiled the Gadgetron
        and installed it (see <xref linkend="sect.installation" />), it will
        reside in its designated installation folder
        (<varname>GADGETRON_HOME</varname>). For the purposes of this
        description, we will assume that the Gadgetron was installed in
        <filename>/usr/local/gadgetron</filename>.</para>

        <para>In <varname>GADGETRON_HOME</varname> you should find the
        following folders:</para>

        <para><itemizedlist>
            <listitem>
              <para><filename>bin</filename>: Contains all executables from
              the Gadgetron framework including the
              <application>gadgetron</application> executable itself and all
              clients and standalone applications.</para>
            </listitem>

            <listitem>
              <para><filename>config</filename>: Contains Gadgetron XML
              configuration files (see <xref
              linkend="sect.streamconfiguration" />). This is where the
              Gadgetron searches for the configurations requested by the
              clients during initialization of the Gadget chain (see <xref
              linkend="sect.communicationprotocol" />).</para>
            </listitem>

            <listitem>
              <para><filename>lib:</filename>Contains all shared libraries
              (Gadgets and toolboxes). Additionally, this is the default path
              where Python Gadgets look for Python modules.</para>
            </listitem>

            <listitem>
              <para><filename>include</filename>: Contains all header files
              for the Gadgets and Toolboxes in order that they can be linked
              into external applications and Gadget libraries compiled outside
              the Gadgetron source tree.</para>
            </listitem>

            <listitem>
              <para><filename>cmake:</filename> Contains a set of helpful
              CMake scripts that can be used if you wish to build applications
              or Gadget libraries outside the Gadgetron source tree. Among
              other things it contains a
              <filename>FindGadgetron.cmake</filename> script, which can be
              used to localize and set paths for the Gadgetron using
              CMake.</para>
            </listitem>
          </itemizedlist></para>
      </sect2>
    </sect1>

    <sect1 xml:id="sect.toolboxes">
      <title>Gadgetron Toolboxes</title>

      <para>The core reconstruction data structures and algorithms are made
      available through a set of toolboxes in shared libraries. The toolboxes
      implement the functionality of the various Gadgets, but they can also be
      used in standalone applications. A non-exhaustive overview of key
      functionality is covered in the following sections.</para>

      <sect2 xml:id="sect.ndarray">
        <title><classname>NDArray</classname></title>

        <para>Most image processing operations involve multi-dimensional
        arrays. Although the Gadgetron framework does not impose any specific
        array structure on the user, it does come with an abstract
        multi-dimensional array used throughout, the
        <classname>NDArray</classname>. It has a specific implementation for
        the CPU (<classname>hoNDArray</classname>) and GPU
        (<classname>cuNDArray</classname>). The abstract class definition
        looks like (abbreviated version):</para>

        <programlisting>template &lt;class T&gt; class NDArray
{
 public:
  
  NDArray ();

  virtual ~NDArray();
  
  virtual T* create(std::vector&lt;unsigned int&gt; *dimensions); 

  virtual T* create(std::vector&lt;unsigned int&gt; *dimensions, 
                    T* data, bool delete_data_on_destruct = false);

  virtual int permute(std::vector&lt;unsigned int&gt; *dim_order,
                      NDArray&lt;T&gt; *out = 0, int shift_mode = 0);
  
  inline unsigned int get_number_of_dimensions() const {
    return dimensions_-&gt;size();
  }

  unsigned int get_size(unsigned int dimension);

  boost::shared_ptr&lt; std::vector&lt;unsigned int&gt; &gt; get_dimensions();
  
  inline T* get_data_ptr() const { 
    return data_; 
  }
  
  inline unsigned long int get_number_of_elements() const {
    return elements_;
  }

  //Other public functions....such as permute, etc.

protected:

  virtual int allocate_memory() = 0;
  virtual int deallocate_memory() = 0;

  //Other private functions
  
};
</programlisting>

        <para>The CPU (host) definition would look like (abbreviated):</para>

        <programlisting>template &lt;class T&gt; class hoNDArray : public NDArray&lt;T&gt;
{

public:
   //Public functions...

protected:
   virtual int allocate_memory();
   virtual int deallocate_memory();
};</programlisting>

        <para>As is seen from the <classname>NDArray</classname> header file,
        this class has a no-argument constructor, which makes it suited for
        encapsulating in the <classname>GadgetContainerMessage</classname>
        mentioned in <xref linkend="sect.gadgets" />. The procedure for
        creating an array with complex float values would look something like
        this:</para>

        <programlisting>#include &lt;hoNDArray.h&gt;
#include &lt;complex&gt;

hoNDArray&lt; std::complex&lt;float&gt; &gt; myArray;

std::vector&lt;unsigned int&gt; dimensions;
dimensions.push_back(128);
dimensions.push_back(128);

if(!myArray.create(&amp;dimensions)) {
   //Deal with errors
}

//process data</programlisting>

        <para>To create an <classname>NDArray</classname> contained in a
        <classname>GadgetContainerMessage</classname> would look something
        like this:</para>

        <programlisting>GadgetContainerMessage&lt; hoNDArray&lt; std::complex&lt;float&gt; &gt; &gt;* m = 
  new GadgetContainerMessage&lt; hoNDArray&lt; std::complex&lt;float&gt; &gt; &gt;();

std::vector&lt;unsigned int&gt; dimensions;
dimensions.push_back(128);
dimensions.push_back(128);

if(!m-&gt;getObjectPtr()-&gt;create(&amp;dimensions)) {
   //Deal with errors
}

//Process data or pass on to other Gadget, etc. 

m-&gt;release(); //Delete the message block and containing data
</programlisting>

        <para>As mentioned in <xref linkend="sect.gadgets" />, the
        <classname>GadgetContainerMessage</classname> is a specialized version
        of the <classname>ACE_Message_Block</classname> class from the ACE
        framework. Data is passed between Gadgets in the form of
        <classname>ACE_Message_Block</classname>s and Gadgets have access to
        utility functions that allow them to test if a given
        <classname>ACE_Message_Block</classname> is in fact a partcular type
        of <classname>GagetContainerMessage</classname>.</para>

        <sect3>
          <title>GPU Support</title>

          <para>The <classname>NDArray</classname> data structure also has a
          GPU implementation (abbreviated version of header below):</para>

          <programlisting>template &lt;class T&gt; class cuNDArray : public NDArray&lt;T&gt;
{
 public:
  cuNDArray();

  cuNDArray(const cuNDArray&lt;T&gt;&amp; a);

  // Constructor from hoNDArray
  cuNDArray(hoNDArray&lt;T&gt; *a);

  // Assignment operator
  cuNDArray&amp; operator=(const cuNDArray&lt;T&gt;&amp; rhs);
  
  virtual ~cuNDArray();

  virtual T* create(std::vector&lt;unsigned int&gt; *dimensions);

  virtual T* create(std::vector&lt;unsigned int&gt; *dimensions, 
                    int device_no);

  virtual T* create(std::vector&lt;unsigned int&gt; *dimensions, 
                    T* data, bool delete_data_on_destruct = false);

  virtual boost::shared_ptr&lt; hoNDArray&lt;T&gt; &gt; to_host() const;
  
  virtual int set_device(int device_no);
  inline int get_device() { return device_; }
  
 protected:
  
  int device_; 
  virtual int allocate_memory();
  virtual int deallocate_memory();
  
};
</programlisting>

          <para>It has a few extra <function>create</function> functions
          compared to the host (CPU) version of this array. Specifically, it
          is possible to provide the array with the device number that the
          array should be allocated on. This is important when working on
          systems with multiple GPU processors. The default is to allocate it
          on the first GPU device (device 0). It is possible to query which
          device the data is allocated and to effectively move the data from
          one device to another through operators. Similarly, the copy
          constructor takes a <classname>hoNDArray</classname> and
          transparently copies the host data to the GPU.</para>
        </sect3>
      </sect2>

      <sect2>
        <title><classname>vector_td</classname></title>

        <para>The class <classname>vector_td</classname> provides a basic
        representation of complex numbers as well as one-, two-, three-, or
        four-dimensional vectors (positions). It is templetized with the
        datatype <varname>T</varname> and dimensionality <varname>D</varname>.
        Also we provide a set of typedefs to commonly encountered instances. A
        subset of the definitions provided in <filename>vector_td.h</filename>
        is provided here:</para>

        <programlisting>
template&lt;class T, unsigned int D&gt; struct vector_td
{
  T vec[D];
};

// Some typedefs for convenience

template&lt; class REAL, unsigned int D &gt; struct reald{
  typedef vector_td&lt; REAL, D &gt; Type;
};

template&lt; unsigned int D &gt; struct intd{
  typedef vector_td&lt; int, D &gt; Type;
};

template&lt; unsigned int D &gt; struct uintd{
  typedef vector_td&lt; unsigned int, D &gt; Type;
};

template&lt; unsigned int D &gt; struct floatd{
 typedef typename reald&lt; float, D &gt;::Type Type;
};

template&lt; unsigned int D &gt; struct doubled{
  typedef typename reald&lt; double, D &gt;::Type Type;
};

template&lt; class T &gt; struct complext{
  typedef vector_td&lt; T, 2 &gt; Type;
};

struct float_complext : complext&lt;float&gt;::Type {
  typedef complext&lt;float&gt;::Type Type;
  float_complext(){}
  float_complext( float r, float i ) { vec[0] = r; vec[1] = i; }
};

struct double_complext : complext&lt;double&gt;::Type {
  typedef complext&lt;double&gt;::Type Type;
  double_complext(){}
  double_complext( double r, double i ) { vec[0] = r; vec[1] = i; }
};
      </programlisting>

        <para>A substancial subset of the C++ arithmetic operators on the
        <classname>vector_td</classname> are defined in
        <filename>vector_td_operators.h</filename>. They are convienient when
        performing algebra on complex numbers or spatial vectors. Similarly,
        the header <filename>vector_td_utilities.h</filename> wraps common
        math functionality for the <classname>vector_td</classname> class.
        Many common operations that takes one of more
        <classname>cuNDArray</classname> instances with element type
        <classname>vector_td</classname> are defined in <filename>
        ndarray_vector_utilities.h</filename>. We leave it for the readers to
        explore these utilities on their own.</para>

        <para>The <classname>vector_td</classname> can be used in both host
        and device code. As an example of use it is contained in the interface
        of the non-Cartesian FFT described in <xref
        linkend="sect.NFFT"/>.</para>
      </sect2>

      <sect2 xml:id="sect.ffttoolbox">
        <title>Fourier Transforms</title>

        <sect3>
          <title>Cartesian FFT</title>

          <sect4>
            <title>FFT of a <classname>hoNDArray</classname></title>

            <para>The Gadgetron uses the FFTW library for Fourier transform of
            <classname>hoNDArray</classname> structures. The users can call
            the FFTW directly from their code, but to make things a little
            easier, we provide a simple wrapper class defined in
            <filename>toolboxes/ndarray/FFT.h</filename>. This wrapper is
            defined as (abbreviated):</para>

            <programlisting>template &lt;typename T&gt; class EXPORTNDARRAY FFT
{

public:
 static FFT&lt;T&gt;* instance(); 

 void fft(hoNDArray&lt; std::complex&lt;T&gt; &gt;* input, 
          unsigned int dim_to_transform);

 void ifft(hoNDArray&lt; std::complex&lt;T&gt; &gt;* input, 
          unsigned int dim_to_transform);

 void fft(hoNDArray&lt; std::complex&lt;T&gt; &gt;* input);

 void ifft(hoNDArray&lt; std::complex&lt;T&gt; &gt;* input);

protected:
 FFT();
 virtual ~FFT();
}
</programlisting>

            <para>This class provides simple wrapper function to perform FFTs
            of <classname>hoNDArray</classname>s along a specific dimension or
            along all dimensions. The wrapper will perform <emphasis>in
            place</emphasis> FFTs and works on complex arrays of single and
            double precision.</para>

            <para>An important feature of this class is that it is a process
            wide singleton for the Gadgetron. As outlined in the definition
            above, the constructor and destructor are protected and it is not
            possible to allocate a new <classname>FFT</classname> object. The
            way to use the class is through the <function>instance
            </function>function:</para>

            <programlisting>#include "FFT.h"

FFT&lt;float&gt;::instance()-&gt;fft(...);</programlisting>

            <para>The reason for this is that the FFTW planning routines are
            not thread safe. Multiple Gadgets (that each have their own thread
            of execution) may need to use FFTs and consequently the planning
            routines need to be protected with a mutex. All of this is handled
            inside the <classname>FFT</classname> class and since it is a
            singleton only one thread can run the planning routines at any
            given time.</para>

            <para>As mentioned it is possible for the users to call FFTW
            routines directly, and there may be some performance reasons for
            doing so (as opposed to using this wrapper), but please be aware
            of this thread safety issue when you design your Gadgets. If you
            want to be on the safe side, use the wrapper.</para>
          </sect4>

          <sect4>
            <title>FFT of a <classname>cuNDArray</classname></title>

            <para>Cartesian Fast Fourier Transform on the GPU is supported by
            wrapping Cuda's FFT routines and defined in
            <filename>cuNDFFT.h</filename>.</para>

            <programlisting>
template&lt;class T&gt; class EXPORTGPUCORE cuNDFFT
{
 public:

  cuNDFFT() {}
  virtual ~cuNDFFT() {}

  int fft ( cuNDArray&lt;T&gt; *input, std::vector&lt;unsigned int&gt; *dims_to_transform );
  int ifft( cuNDArray&lt;T&gt; *input, std::vector&lt;unsigned int&gt; *dims_to_transform, bool do_scale = true );

  int fft ( cuNDArray&lt;T&gt; *input, unsigned int dim_to_transform);
  int ifft( cuNDArray&lt;T&gt; *input, unsigned int dim_to_transform, bool do_scale = true );

  int fft ( cuNDArray&lt;T&gt; *input );
  int ifft( cuNDArray&lt;T&gt; *input, bool do_scale = true );

 protected:
  int fft_int( cuNDArray&lt;T&gt; *input, std::vector&lt;unsigned int&gt; *dims_to_transform, int direction, bool do_scale = true );
};
 </programlisting>

            <para>The interface defines forwards and inverse transforms of a
            single array dimension, all dimensions of the array, or a subset
            of dimensions.</para>
          </sect4>
        </sect3>

        <sect3 xml:id="sect.NFFT">
          <title>Non-Cartesian FFT</title>

          <para>A dedicated GPU-implementation of the NUFFT - often referred
          to a gridding - is provided. The interface is defined in
          <filename>NFFT.h</filename> provided below in abbreviated
          form</para>

          <programlisting>
template&lt;class REAL, unsigned int D&gt; class EXPORTGPUNFFT NFFT_plan
{  
public:
    
  // Constructors
  NFFT_plan();
  NFFT_plan( typename uintd&lt;D&gt;::Type matrix_size, 
             typename uintd&lt;D&gt;::Type matrix_size_os, 
             REAL W, int device = -1 );

  // Destructor
  virtual ~NFFT_plan();

  // Replan 
  bool setup( typename uintd&lt;D&gt;::Type matrix_size, 
              typename uintd&lt;D&gt;::Type matrix_size_os, 
              REAL W, int device = -1 );
    
  // Preprocess trajectory
  enum NFFT_prep_mode { NFFT_PREP_ALL, 
                        NFFT_PREP_FORWARDS, 
                        NFFT_PREP_BACKWARDS };
  
  bool preprocess( cuNDArray&lt;typename reald&lt;REAL,D&gt;::Type&gt; *trajectory, 
                   NFFT_prep_mode mode  );
    
  // Execute NFFT
  enum NFFT_comp_mode { NFFT_FORWARDS, NFFT_BACKWARDS };
  bool compute( cuNDArray&lt;typename complext&lt;REAL&gt;::Type&gt; *samples, 
                cuNDArray&lt;typename complext&lt;REAL&gt;::Type&gt; *image, 
                cuNDArray&lt;REAL&gt; *weights, NFFT_comp_mode mode );

  bool compute_iteration( cuNDArray&lt;typename complext&lt;REAL&gt;::Type&gt; *samples, 
                          cuNDArray&lt;typename complext&lt;REAL&gt;::Type&gt; *image, 
                          cuNDArray&lt;REAL&gt; *weights, NFFT_comp_mode mode );
 
public: // Access to underlying building blocks
  
  // NFFT convolution
  bool convolve( cuNDArray&lt;typename complext&lt;REAL&gt;::Type&gt; *samples, 
                 cuNDArray&lt;typename complext&lt;REAL&gt;::Type&gt; *image, 
                 cuNDArray&lt;REAL&gt; *weights, NFFT_comp_mode mode, 
                 bool accumulate = false );
    
  // NFFT FFT
  bool fft( cuNDArray&lt;typename complext&lt;REAL&gt;::Type&gt; *data, 
            NFFT_comp_mode mode, bool do_scale = true );
  
  // NFFT deapodization
  bool deapodize( cuNDArray&lt;typename complext&lt;REAL&gt;::Type&gt; *image );

}
</programlisting>

          <para>After a <classname>NFFT_plan</classname> is constructed the
          <function>preprocess</function> function should be called with the
          desired trajectory. In the special case of radial sampling the
          header <filename>radial_utilities.h</filename> defines some
          convienient functions to compute radial trajectories and
          corresponding density compensation weights. After preprocessing the
          NFFT can be executed through the <function>compute</function>
          function. The individial building blocks of the NFFT - convolution,
          FFT, and deapodization - are exposed in the public interface and
          hence available for use in custom algorithms.</para>

          <para><remark>Please note</remark>. The NFFT performs significantly
          better on GPUs supporting Cuda's shader model 2.0 or newer compared
          to devices supporting only shader models 1.x. The reason being that
          we rely on the inherent caching of global memory - available only on
          hardware supporting at least shader model 2.0.</para>
        </sect3>
      </sect2>

      <sect2>
        <title xml:id="sect.matrix_operators">Matrix Operators</title>

        <para>A fundamental building block of most image reconstruction
        algorithms is the abstract <classname>matrix_operator</classname>. A
        range of linear imaging and regularization operators are inherited
        from this pure virtual base class:<programlisting>template &lt;class REAL, class ARRAY_TYPE&gt; class matrixOperator
{
 public:

  matrixOperator() { weight_ = get_one&lt;REAL&gt;(); }
  virtual ~matrixOperator() {}

  inline void set_weight( REAL weight ){ weight_ = weight; }
  inline REAL get_weight(){ return weight_; }

  virtual int mult_M( ARRAY_TYPE* in, ARRAY_TYPE* out, 
                      bool accumulate = false) = 0;
  
  virtual int mult_MH( ARRAY_TYPE* in, ARRAY_TYPE* out, 
                       bool accumulate = false) = 0;
  
  virtual int mult_MH_M( ARRAY_TYPE* in, ARRAY_TYPE* out, 
                         bool accumulate = false) = 0;
  
private:
  REAL weight_;
}
</programlisting>The <classname>MatrixOperator</classname> is templated by two
        arguments: 1) the basic precision <classname>REAL</classname>
        (<classname>e.g. float</classname> or <classname>double</classname>)
        and 2) the <classname>ARRAY_TYPE</classname> (e.g.
        <classname>NDArray</classname>, <classname>hoNDArray</classname>, or
        <classname>cuNDArray</classname>) representing the expected vector
        format for the matrix-vector multiplication the operator
        implements.</para>

        <para>Every <classname>MatrixOperator</classname> has an associated
        weight that is used to balance multiple matrix terms when added to a
        cost function (see <xref linkend="sect.linear_solvers" />).</para>

        <para>The main functionality is provided in the three pure virtual
        functions, <function>mult_M</function>, <function>mult_MH</function>,
        and <function>mult_MH_M</function>, denoting multiplication with the
        matrix operator (<varname>M</varname>), multiplication with the
        adjoint (i.e. conjugate transpose) of the matrix operator
        (<varname>M<superscript>H</superscript></varname>), and an "iteration"
        of the two respectively
        (<varname>M<superscript>H</superscript>M</varname>).</para>

        <para>The <classname>MatrixOperator</classname> is used to model a
        linear imaging modality's encodig operation (Fourier transform for
        MRI, Radon transform for CT, convolution for Microscopy etc.) but also
        to common regularization operators such the identity matrix, the
        partial derivatives etc.</para>

        <para>Here follows a list that briefly describes the matrix operators
        in Gadgetron that have been used for the reconstruction examples
        provided later in this document (<xref
        linkend="sect.exampleapplications" />, <xref
        linkend="sect.standalone_applications" />).</para>

        <sect3>
          <title>List of matrix operators</title>

          <para>The section provides a non-exhaustive list of availble matrix
          operators in Gadgetron toolboxes.</para>

          <para>A general implementation strategy for many of the operators
          the Gadgetron provide is two-fold. We first derive a class, say
          <classname>IdentityOperator</classname>, from the
          <classname>MatrixOperator</classname> base class. In this derived
          class we implement the pure virtual functions of the base class;
          <function>mult_M</function>, <function>mult_MH</function>, and
          <function>mult_MH_M</function>. The overall algorithm of the
          operator is implemented at this level. Like its superclass, the
          IdentityOperator is however templated on the underlying
          <classname>ARRAY_TYPE</classname> and thus cannot contain dedicated
          implementation code to a specific array implementation. The
          implementation of <function>mult_M</function>,
          <function>mult_MH</function>, and <function>mult_MH_M</function> is
          consequently based on a new set of pure virtual functions of the
          templated <classname>ARRAY_TYPE</classname>. We provide another
          level of inheritance, e.g.
          <classname>cuIdentityOperator</classname>, which in this case
          provides the <classname>cuNDArray</classname>-specific
          implementation of the pure virtual function in
          <classname>identityOperator</classname>. This hierachy has the
          desired design goal that the core algorithm implementation is shared
          in the base class of the operator while host/device specific
          sub-components only are defined individually.</para>

          <para>As an example we provide a simplified declaration of the
          <classname>identityOperator</classname>/<classname>cuIdentityOperator</classname>
          below. Without specific mentioning for the subsequent operators,
          many follow a similar inheritance hierachy.</para>

          <itemizedlist>
            <listitem>
              <para><classname>identityOperator</classname></para>

              <para>Implements multiplication of a vector with the identity
              matrix.</para>

              <para><programlisting>// Notice: simplified code without error-checking

template &lt;class REAL, class ARRAY_TYPE&gt; 
class identityOperator : public matrixOperator&lt;REAL, ARRAY_TYPE&gt;
{
 public:

  identityOperator() : matrixOperator&lt;REAL,ARRAY_TYPE&gt;() {}
  virtual ~identityOperator() {}
  
  // to implement y += x
  virtual bool operator_xpy( ARRAY_TYPE *x, ARRAY_TYPE *y ) = 0; 

  virtual int mult_M( ARRAY_TYPE *in, ARRAY_TYPE *out, 
                      bool accumulate = false )
  {
    if( accumulate )
      return operator_xpy( in, out );
    else{ 
      *out = *in;
      return 0;
    }

  ... // Similar code for mul_MH and mult_MH_M
}

</programlisting><programlisting>// Notice: 
// Simplified code without error checking and multi-device support

template &lt;class REAL, class T&gt; 
class cuIdentityOperator : public identityOperator&lt; REAL, cuNDArray&lt;T&gt; &gt;
{
 public:

  cuIdentityOperator() : identityOperator&lt; REAL, cuNDArray&lt;T&gt; &gt;() {}
  virtual ~cuIdentityOperator() {}
  
  virtual bool operator_xpy( cuNDArray&lt;T&gt; *x, cuNDArray&lt;T&gt; *y )
  { 
    return cuNDA_axpy( get_one&lt;T&gt;(), x, y );
  }

  DECLARE_MATRIX_OPERATOR_DEVICE_SUPPORT(cuIdentityOperator);
}

</programlisting>Notice that the template arguments to the
              <classname>cuIdentitytOperator</classname> differ from its base
              class. <classname>REAL</classname> specifies the desired
              precision (<classname>float</classname> or
              <classname>double</classname>) and <classname>T</classname>
              specifies the desired type - which could be identical to
              <classname>REAL</classname> or e.g. a
              <classname>complext&lt;REAL&gt;</classname>. Also notice how the
              cuIdentitytOperator class definition directly specifies the
              ARRAY_TYPE of its superclass (in this case to be of type
              <classname>cuNDArray&lt;T&gt;</classname>).</para>
            </listitem>

            <listitem>
              <para><classname>partialDerivativeOperator</classname></para>

              <para>Provides the partial derivative of an image in a given
              spatial dimension.</para>
            </listitem>

            <listitem>
              <para><classname>laplaceOperator</classname></para>

              <para>Computes the Laplacian of an image.</para>
            </listitem>

            <listitem>
              <para><classname>imageOperator</classname></para>

              <para>Performs multiplication with a diagonal matrix of the
              element-wise reciprocal of a given image.</para>
            </listitem>

            <listitem>
              <para><classname>convolutionOperator</classname></para>

              <para>Performs convolution of a given image with a given
              kernel.</para>
            </listitem>

            <listitem>
              <para><classname>senseOperator</classname></para>

              <para>Implements the encoding operator for the parallel MRI
              imaging technique Sense. Comes in two flavours for 1) Cartesian
              and 2) non-Cartesian reconstruction.</para>
            </listitem>
          </itemizedlist>

          <para>Other toolbox provided functionality such as Cartesian and
          non-Cartesian Fourier transforms can easily be added as new
          operators as needed.</para>
        </sect3>
      </sect2>

      <sect2>
        <title xml:id="sect.linear_solvers">Linear Solvers</title>

        <para>The Gadgetron 'solvers' toolbox contain both a generic conjugate
        gradient solver to solve linear least squares reconstruction problems
        (see <xref linkend="sect.linear_solvers" /> ) and a two flavours of a
        Split Bregman solver for non-linear problems using l1-norms for
        regularization (see <xref linkend="sect.nonlinear_solvers" />).</para>

        <sect3>
          <title>Conjugate Gradient Method for Linear Least Squares</title>

          <para>The conjugate gradient solver is used to reconstruct an image
          posed as a minimizer to an l2-based optimization problem:</para>

          <informalequation>
            <mediaobject>
              <imageobject role="html">
<<<<<<< HEAD
                <imagedata fileref="math/lls.jpg" format="JPEG"></imagedata>
=======
                <imagedata fileref="math/lls.jpg" format="JPEG" width="3 in"/>
>>>>>>> 2d8e2991
              </imageobject>

              <imageobject role="fo">
                <imagedata fileref="../../../doc/manual/math/lls.jpg"
<<<<<<< HEAD
                           format="JPEG"></imagedata>
=======
                           format="JPEG" width="3 in"/>
>>>>>>> 2d8e2991
              </imageobject>
            </mediaobject>
          </informalequation>

          <para>The unknown image to be reconstructed is denoted here by
          <emphasis role="bold">u</emphasis> and the measured data by
          <emphasis role="bold">m</emphasis>. <emphasis
          role="bold">E</emphasis> is a linear operator modelling the encoding
          of the imaging modality (e.g. a Fourier transform for MRI, a Radon
          transform for CT etc.). <emphasis role="bold">R</emphasis> is a
          regularization operator often required to ensure uniqueness of the
          solution. Lambda is a scalar weight (with a default value of one)
          associated to each matrix operator and used to balance the various
          terms in the cost function. Finally <emphasis
          role="bold">p</emphasis> denotes some (possibly blank) prior image
          in the regularization term.</para>

          <para>The closed for solution to the optimization problem is given
          by the linear system of equations:</para>

          <informalequation>
            <mediaobject>
              <imageobject role="html">
<<<<<<< HEAD
                <imagedata fileref="math/lls_form.jpg" format="JPEG"></imagedata>
=======
                <imagedata fileref="math/lls_form.jpg" format="JPEG"
                           width="4 in"/>
>>>>>>> 2d8e2991
              </imageobject>

              <imageobject role="fo">
                <imagedata fileref="../../../doc/manual/math/lls_form.jpg"
<<<<<<< HEAD
                           format="JPEG"></imagedata>
=======
                           format="JPEG" width="5 in"/>
>>>>>>> 2d8e2991
              </imageobject>
            </mediaobject>
          </informalequation>

          <para>Put extremely short you set up and run a solver by 1) adding
          the corresponding matrix operators to the solver, 2) computing the
          right hand side of the equation above (probably using the
          <function>mult_MH</function> function in the matrix operators), and
          3) running the <function>solve</function> function in the solver
          providing the right hand side as input argument.</para>

          <para>An abbreviated version of the interface to the conjugate
          gradient solver is shown here<programlisting>// Defined in solver.h

template &lt;class ARRAY_TYPE&gt; class solver
{
 public:

  enum solverOutputModes { OUTPUT_SILENT = 0, 
                           OUTPUT_WARNINGS = 1, 
                           OUTPUT_VERBOSE = 2, 
                           OUTPUT_MAX = 3 };

  solver( int output_mode = OUTPUT_SILENT ) { 
    output_mode_ = output_mode; }
  
  virtual ~solver() {}
  
  virtual void solver_error( std::string err ) { 
    std::cerr &lt;&lt; err &lt;&lt; std::endl; }

  virtual void set_output_mode( int output_mode ) {
    if( !(output_mode &gt;= OUTPUT_MAX || output_mode &lt; 0 )) {
      output_mode_ = output_mode;
    }
  }

  virtual boost::shared_ptr&lt;ARRAY_TYPE&gt; solve( ARRAY_TYPE* ) = 0;

protected:
  int output_mode_;
};

</programlisting><programlisting>// Defined in cgSolver.h

template &lt;class REAL, class ELEMENT_TYPE, class ARRAY_TYPE&gt; 
class cgSolver : public solver&lt;ARRAY_TYPE&gt;
{
public:

  cgSolver( int output_mode = solver&lt;ARRAY_TYPE&gt;::OUTPUT_SILENT ) 
    : solver&lt;ARRAY_TYPE&gt;( output_mode ) { 
    // Initialize member variables
  }

  virtual ~cgSolver() {}

  virtual int add_matrix_operator( 
    boost::shared_ptr&lt; matrixOperator&lt;REAL, ARRAY_TYPE&gt; &gt; op ) { ... }

  virtual int set_preconditioner( 
    boost::shared_ptr&lt; cgPreconditioner&lt;ARRAY_TYPE&gt; &gt; precond ) { ... }

  virtual void set_limit( REAL limit ) { ... }
  virtual void set_iterations( unsigned int iterations ) { ... }

  virtual bool pre_solve( ARRAY_TYPE **rhs ) { return true; }
  virtual bool post_solve( ARRAY_TYPE **rho ) { return true; }

  virtual bool solver_clear( ARRAY_TYPE* ) = 0;
  virtual bool solver_scal( ELEMENT_TYPE, ARRAY_TYPE* ) = 0;
  virtual bool solver_axpy( ELEMENT_TYPE, ARRAY_TYPE*, ARRAY_TYPE* ) = 0;
  virtual bool solver_dump( ARRAY_TYPE *rho ) { return true; }
  virtual ELEMENT_TYPE solver_dot( ARRAY_TYPE*, ARRAY_TYPE* ) = 0;

  virtual boost::shared_ptr&lt;ARRAY_TYPE&gt; solve( ARRAY_TYPE *_rhs )
  {
     // The conjugate gradient solver code is found here...
  }

protected:
  boost::shared_ptr&lt; std::vector&lt; 
    boost::shared_ptr&lt; matrixOperator&lt;REAL, ARRAY_TYPE&gt; &gt; &gt; &gt; operators_;
  boost::shared_ptr&lt; cgPreconditioner&lt;ARRAY_TYPE&gt; &gt; precond_;
  unsigned int iterations_;
  REAL limit_;
};

</programlisting><programlisting>// Defined in cuCGSolver.h

template &lt;class REAL, class T&gt; 
class cuCGSolver : public cgSolver&lt; REAL, T, cuNDArray&lt;T&gt; &gt;
{
public:

  cuCGSolver() : cgSolver&lt; REAL, T, cuNDArray&lt;T&gt; &gt;() {}
  virtual ~cuCGSolver() {}

  virtual bool pre_solve(cuNDArray&lt;T&gt; **rhs){ ... }
  virtual bool post_solve(cuNDArray&lt;T&gt;**){ ... }
  virtual void solver_error( std::string err ){ ... }
  virtual T solver_dot( cuNDArray&lt;T&gt; *x, cuNDArray&lt;T&gt; *y ){ ... }
  virtual bool solver_clear( cuNDArray&lt;T&gt; *x ){ ... }
  virtual bool solver_scal( T a, cuNDArray&lt;T&gt; *x ){ ... }
  virtual bool solver_axpy( T a, cuNDArray&lt;T&gt; *x, cuNDArray&lt;T&gt; *y ){ ... }
};

</programlisting>The overall inheritance hierachy is modelled and implemented
          similarly to the <classname>matrixOperator</classname> class
          hierachy described above (see <xref
          linkend="sect.matrix_operators" />). To use the solver the user
          creates an instance of the solver for either the host or device
          (e.g. the <classname>cuCGSolver</classname> above for a GPU-based
          solver). The solver is configured using the functions in the
          <classname>cgSolver</classname> base class. Finally the solve
          function itself is found in the root of the hierachy; the
          <classname>solver</classname>.</para>

          <para>Note that any number of terms (matrix operators) can be added
          to the solver (or cost function).</para>

          <para>The following code listing provides a short example of how to
          define a conjugate gradient solver for GPU-based image deblurring
          given an image and an estimate of the point spread function that
          degraded the image. It uses the
          <classname>convolutionOperator</classname> to model the blurring and
          a <classname>partialDerivativeOperator</classname> in each spatial
          dimension for regularization. The full code can be found in
          <envar>$(GADGETRON_HOME)</envar><filename>/apps/standalone/gpu/deblurring/2d/deblur_2d_cg.cpp</filename>.<programlisting>{
  &lt;&lt; Code that parses the command line 
     and loads the image and kernel from disk &gt;&gt;

  // Define the desired precision
  typedef float _real; 
  typedef complext&lt;_real&gt;::Type _complext;

  // Upload host data to device
  cuNDArray&lt;_complext&gt; data(host_data.get());
  cuNDArray&lt;_complext&gt; kernel(host_kernel.get());
    
  // Setup regularization operators
  boost::shared_ptr&lt; cuPartialDerivativeOperator&lt;_real,_complext,2&gt; &gt; 
    Rx( new cuPartialDerivativeOperator&lt;_real,_complext,2&gt;(0) ); 
  boost::shared_ptr&lt; cuPartialDerivativeOperator&lt;_real,_complext,2&gt; &gt; 
    Ry( new cuPartialDerivativeOperator&lt;_real,_complext,2&gt;(1) ); 

  Rx-&gt;set_weight( lambda );
  Ry-&gt;set_weight( lambda );
     
  //
  // Setup conjugate gradients solver
  //

  // Define encoding matrix
  boost::shared_ptr&lt; cuConvolutionOperator&lt;_real,2&gt; &gt; 
    E( new cuConvolutionOperator&lt;_real,2&gt;() );

  E-&gt;set_kernel( &amp;kernel );
    
  // Setup conjugate gradient solver
  cuCGSolver&lt;_real, _complext&gt; cg;
  cg.add_matrix_operator( E );                   // encoding matrix
  if( kappa&gt;0.0 ) cg.add_matrix_operator( Rx );  // regularization matrix
  if( kappa&gt;0.0 ) cg.add_matrix_operator( Ry );  // regularization matrix

  cg.set_iterations( num_iterations );
  cg.set_limit( 1e-8 );
  cg.set_output_mode( cuCGSolver&lt;_real, _complext&gt;::OUTPUT_VERBOSE );
                
  // Form right hand side
  cuNDArray&lt;_complext&gt; rhs; rhs.create(data.get_dimensions().get());
  E-&gt;mult_MH( &amp;data, &amp;rhs );

  //
  // Conjugate gradient solver
  //
  
  boost::shared_ptr&lt; cuNDArray&lt;_complext&gt; &gt; cgresult = cg.solve(&amp;rhs);

  // All done, write out the result
  
  boost::shared_ptr&lt; hoNDArray&lt;_complext&gt; &gt; 
    host_result = cgresult-&gt;to_host();
  
  write_nd_array&lt;_complext&gt;(host_result.get(), 
    (char*)parms.get_parameter('r')-&gt;get_string_value());
}

</programlisting></para>

          <para>For an overview of the various standalone applications the
          Gadgetron provides - and instruction on how to run them - we refer
          to <xref linkend="sect.standalone_applications" />.</para>
        </sect3>
      </sect2>

      <sect2>
        <title xml:id="sect.nonlinear_solvers">Non-linear Solvers</title>

        <sect3>
          <title>Split Bregman Solver for l1-regularized Problems</title>

          <para>The Gadgetron includes two Split Bregman solvers to solve
          respectively</para>

          <informalequation>
            <mediaobject>
              <imageobject role="html">
<<<<<<< HEAD
                <imagedata fileref="math/sb.jpg" format="JPEG"></imagedata>
=======
                <imagedata fileref="math/sb.jpg" format="JPEG" width="3 in"/>
>>>>>>> 2d8e2991
              </imageobject>

              <imageobject role="fo">
                <imagedata fileref="../../../doc/manual/math/sb.jpg"
<<<<<<< HEAD
                           format="JPEG"></imagedata>
=======
                           format="JPEG" width=" 3 in"/>
>>>>>>> 2d8e2991
              </imageobject>
            </mediaobject>
          </informalequation>

          <para>where |.|<subscript>TV</subscript> denotes the Total Variation
          norm. The solver to the upper (unconstraint) optimization problem is
          defined in <filename>sbSolver.h</filename> while the solver to the
          latter constraint problem declared in
          <filename>sbcSolver.h</filename>. The Split Bregman formulation to
          solve the above-mentioned minimization problems were chosen as they
<<<<<<< HEAD
          integrate nicely with the linear conjugat solver desribed above
          (<xref linkend="sect.linear_solvers" />). In fact, most of the work
=======
          integrate nicely with the linear conjugate solver desribed above
          (<xref linkend="sect.linear_solvers"/>). In fact, most of the work
>>>>>>> 2d8e2991
          in the two Split Bregman solvers is performed by a linear inner
          solver (e.g. a conjugate gradient solver), but the input (right hand
          side) to the inner solver varies from iteration to iteration.</para>

          <para>The interface to the unconstraint Split Bregman solver is
          given here. We have seen the overall inheritance hierachy several
          times already, so it should suffice to provide only very abbreviated
          headers here:<programlisting>// Defined in cgSolver.h

template &lt;class REAL, class ELEMENT_TYPE, 
          class ARRAY_TYPE_REAL, class ARRAY_TYPE_ELEMENT&gt; 
class sbSolver : public solver&lt;ARRAY_TYPE_ELEMENT&gt;
{
public:

  sbSolver( int output_mode ) : solver&lt;ARRAY_TYPE_ELEMENT&gt;( output_mode ) 
    { ... }

  virtual ~sbSolver() {}

  virtual int set_inner_solver( 
    boost::shared_ptr&lt; solver&lt;ARRAY_TYPE_ELEMENT&gt; &gt; solver ) { ... }

  virtual int set_encoding_operator( 
    boost::shared_ptr&lt; matrixOperator&lt;REAL, ARRAY_TYPE_ELEMENT&gt; &gt; op ) 
    { ... }

  virtual int add_regularization_operator( 
    boost::shared_ptr&lt; matrixOperator&lt;REAL, ARRAY_TYPE_ELEMENT&gt; &gt; op, 
    ARRAY_TYPE_ELEMENT *prior = 0x0  ) { ... }

  virtual int add_regularization_group_operator( 
    boost::shared_ptr&lt; matrixOperator&lt;REAL, ARRAY_TYPE_ELEMENT&gt; &gt; op ) 
    { ... }

  virtual int add_group( ARRAY_TYPE_ELEMENT *prior = 0x0 ) { ... }

  virtual void set_tolerance( REAL tolerance ) { ... }
  virtual void set_outer_iterations( unsigned int iterations ) { ... }
  virtual void set_inner_iterations( unsigned int iterations ) { ... }

  virtual void set_image_dimensions( 
    boost::shared_ptr&lt; std::vector&lt;unsigned int&gt; &gt; dims ){ ... }

  virtual boost::shared_ptr&lt;ARRAY_TYPE_ELEMENT&gt; 
    solve( ARRAY_TYPE_ELEMENT *_f ) { ... }

 ...
};

</programlisting><programlisting>// Defined in cuSBSolver.h

template &lt;class REAL, class T&gt; 
class cuSBSolver : public sbSolver&lt; REAL, T, cuNDArray&lt;REAL&gt;, cuNDArray&lt;T&gt; &gt;
{
public:
  
  cuSBSolver() : sbSolver&lt; REAL, T, cuNDArray&lt;REAL&gt;, cuNDArray&lt;T&gt; &gt;() { ... }
  virtual ~cuSBSolver() {}

  // Implementation of pure virtual functions
  ...
};

</programlisting></para>

          <para>To run the algorithm on the GPU the user would create an
          instance of a cuSBSolver providing the two template arguments; the
          desired precision and data type. Prior to running the
          <function>solve</function> function with the measured data <emphasis
          role="bold">m</emphasis>, the user should provide 1) an configured
          inner solver (e.g. an instance of a conjugate gradient solver), 2)
          the encoding operator used in the inner solver, 3) the
          regularization operators used in the inner solver, and 4) the
          desired image dimensions as these cannot neccesarily be deduced from
          the measured data.</para>

          <para>Let us outline the code required to set up the solver for
          TV-based image denoising. The full code can be found in
          <envar>$(GADGETRON_HOME)</envar><filename>/apps/standalone/gpu/denoising/2d/denoise_TV.cpp</filename>.<programlisting>{
  &lt;&lt; Command line parsing and data loading &gt;&gt;
  
  //
  // Setup regularization operators
  // 

  boost::shared_ptr&lt; cuPartialDerivativeOperator&lt;_real,_real,2&gt; &gt; 
    Rx( new cuPartialDerivativeOperator&lt;_real,_real,2&gt;(0) ); 

  boost::shared_ptr&lt; cuPartialDerivativeOperator&lt;_real,_real,2&gt; &gt; 
    Ry( new cuPartialDerivativeOperator&lt;_real,_real,2&gt;(1) ); 

  Rx-&gt;set_weight( lambda );
  Ry-&gt;set_weight( lambda );

  //
  // Setup inner conjugate gradient solver
  //
  
  // Define encoding matrix (identity)
  boost::shared_ptr&lt; cuIdentityOperator&lt;_real,_real&gt; &gt; 
    E( new cuIdentityOperator&lt;_real,_real&gt;() );

  E-&gt;set_weight( mu );
  
  // Setup conjugate gradient solver
  boost::shared_ptr&lt; cuCGSolver&lt;_real,_real&gt; &gt; 
    cg(new cuCGSolver&lt;_real,_real&gt;());

  cg-&gt;add_matrix_operator( E );   // encoding matrix
  cg-&gt;add_matrix_operator( Rx );  // regularization matrix
  cg-&gt;add_matrix_operator( Ry );  // regularization matrix

  //
  // Setup unconstraint Split Bregman solver
  // 

  cuSBSolver&lt;_real,_real&gt; sb;
  sb.set_inner_solver( cg );
  sb.set_encoding_operator( E );
  //sb.add_regularization_operator( Rx ); // For anisotropic denoising
  //sb.add_regularization_operator( Ry ); // For anisotropic denoising
  sb.add_regularization_group_operator( Rx ); // For isotropic denoising
  sb.add_regularization_group_operator( Ry ); // For isotropic denoising
  sb.add_group();
  sb.set_image_dimensions(data.get_dimensions());
  
  // Run split-Bregman solver
  boost::shared_ptr&lt; cuNDArray&lt;_real&gt; &gt; sbresult = sb.solve(&amp;data);

  &lt;&lt; do something with the result &gt;&gt;
}

</programlisting></para>

          <para>The constraint Split Bregman solver inherits from the
          unconstaint Split Bregman solver is thus defined with an identical
          interface.</para>
        </sect3>
      </sect2>

      <sect2>
        <title>Toolbox Functionality in Gadgets</title>

        <para>As you read on, keep in mind that the functionality of the
        various Gadgets presented below (<xref linkend="sect.gadgets" />) in
        is encompassed by toolboxes; i.e. a lot more functionality as what has
        been covered by the selected overview in this section (<xref
        linkend="sect.toolboxes" />) is contained in the available
        toolboxes.</para>
      </sect2>
    </sect1>

    <sect1>
      <title>Gadgetron Gadgets</title>

      <para>Gadgets wrap the functionality of the toolboxes and provide
      generic building blocks for configuring the streaming reconstruction in
      the Gadgetron.</para>

      <sect2 xml:id="sect.mrigadgets">
        <title>MRI Gadgets</title>

        <para>One of the original motivations for creating the Gadgetron was
        to make a high throughput MRI reconstruction engine that could be
        interfaced to different MRI vendor systems. Consequently, a lot of the
        functionality present in the initial release toolboxes and Gadgets is
        focused on MRI reconstruction. In this section we review the basic
        data structures used to describe MRI data and list some of the MRI
        Gadgets that are available. These Gadgets are used in several of the
        example applications in <xref
        linkend="sect.exampleapplications" />.</para>

        <sect3>
          <title>MRI Data Structures</title>

          <para>MRI data is processed in two different phases. In the first
          phase individual data (k-space) acquisitions is processed while in
          the second phase these acquisitions have been combined into images
          (which may still be in k-space). Correspondingly, there are two
          different types of Gadgets that dominate the MRI Gadgets; those who
          operate on individual acquisitions and those who operate on images.
          Naturally, there are also transitional Gadgets that operate on
          acquisitions but output images.</para>

          <para>All MRI Gadgets inherit from <classname>Gadget2</classname> as
          described in <xref linkend="sect.gadgets" />, i.e. they operate on
          two argument types, the main two base classes used are:</para>

          <programlisting>Gadget2&lt; GadgetMessageAcquisition, hoNDArray&lt; std::complex&lt;float&gt; &gt; &gt;
Gadget2&lt; GadgetMessageImage, hoNDArray&lt; std::complex&lt;float&gt; &gt; &gt;
</programlisting>

          <para>As seen, they take a data array (which is typically of complex
          float type) and a header describing either the acquisition or the
          image. These headers are defined in
          <filename>GadgetMRIHeaders.h</filename>. The definition of
          <classname>GadgetMessageAcquisition</classname> looks like
          (abbreviated):</para>

          <programlisting>struct LoopCounters {
  ACE_UINT16 acquisition;
  ACE_UINT16 slice;
  ACE_UINT16 partition;
  ACE_UINT16 echo;
  ACE_UINT16 phase;
  ACE_UINT16 repetition;
  ACE_UINT16 set;
  ACE_UINT16 segment;
  ACE_UINT16 channel;
};

struct GadgetMessageAcquisition
{
  ACE_UINT32     flags;
  ACE_UINT32     meas_uid;
  ACE_UINT32     scan_counter;
  ACE_UINT32     time_stamp;
  ACE_UINT16     samples;
  ACE_UINT16     channels;
  float          position[3];
  float          quarternion[4];
  float          table_position;
  LoopCounters   idx;
  LoopCounters   min_idx;
  LoopCounters   max_idx;
};</programlisting>

          <para>It is a simple struct, which mainly serves the purpose of
          keeping track of a) the encoding properties of a given acquisition
          (phase ending number, etc.) and b) the spatial position and
          orientation that the data was acquired from. Different MRI systems
          have different conventions for how to label data, but in most cases
          one would be able to convert to this format.</para>

          <para>The <classname>GadgetMessageImage</classname> data structure
          is also just a struct for keeping track of image labels, position,
          and orientation:</para>

          <programlisting>struct GadgetMessageImage
{
  ACE_UINT32     flags;
  ACE_UINT16     matrix_size[3];
  ACE_UINT16     channels;
  float          position[3];
  float          quarternion[4];
  float          table_position;
  LoopCounters   data_idx_min;
  LoopCounters   data_idx_max;
  LoopCounters   data_idx_current;
  ACE_UINT32     time_stamp;
  ACE_UINT16     image_format;
  ACE_UINT16     image_type;
  ACE_UINT16     image_index;
  ACE_UINT16	    image_series_index;
}; </programlisting>

          <para></para>
        </sect3>

        <sect3>
          <title>List of available MRI Gadgets</title>

          <para>This section contains a non-exhaustive list of available MRI
          Gadgets with a few brief comments on their function. The purpose is
          to make it easier to read the XML configuration files provided with
          the Gadgetron and to give some ideas of what modules can be reused
          in new reconstruction programs.</para>

          <itemizedlist>
            <listitem>
              <para><classname>AccumulatorGadget</classname>
              (<filename>gadgetroncore</filename>):</para>

              <para>Simple Gadget for accumulating k-space profiles in an
              array and passing it on to next Gadget. Used for simple
              Cartesian FT MRI reconstructions.</para>
            </listitem>

            <listitem>
              <para><classname>AutoScaleGadget</classname>
              (<filename>gadgetroncore</filename>):</para>

              <para>Does simple histogram analysis of floating point images
              passing through and scales them. This is typically used upstream
              of conversion from floating point to unsigned short
              images.</para>
            </listitem>

            <listitem>
              <para><classname>CoilReductionGadget</classname>
              (<filename>gadgetroncore</filename>):</para>

              <para>Used to reduce the number of coils in a dataset. Typically
              used to tune the performance of a given reconstruction by
              eliminating data. This Gadget is commonly used in conjunction
              with the <classname>PCACoilGadget</classname> which generates
              virtual coils based on principal component analysis. The coil
              reduction can be specified with either a mask or the number of
              target coils as illustrated below</para>

              <programlisting>&lt;gadget&gt;
 &lt;name&gt;CoilReduction&lt;/name&gt;
 &lt;dll&gt;gadgetroncore&lt;/dll&gt;
 &lt;class&gt;CoilReductionGadget&lt;/class&gt;
 &lt;!-- Keep a max of 16 coils --&gt;
 &lt;property&gt;&lt;name&gt;coils_out&lt;/name&gt;&lt;value&gt;16&lt;/value&gt;&lt;/property&gt;
&lt;/gadget&gt;

&lt;gadget&gt;
 &lt;name&gt;CoilReduction&lt;/name&gt;
 &lt;dll&gt;gadgetroncore&lt;/dll&gt;
 &lt;class&gt;CoilReductionGadget&lt;/class&gt;
 &lt;!-- Keep only coil 2,3,4,5 and discard the rest--&gt;
 &lt;property&gt;
  &lt;name&gt;coil_mask&lt;/name&gt;
  &lt;value&gt;0 1 1 1 0 0 0 0&lt;/value&gt;
 &lt;/property&gt;
&lt;/gadget&gt;
</programlisting>
            </listitem>

            <listitem>
              <para><classname>CropAndCombineGadget</classname>
              (<filename>gadgetroncore</filename>):</para>

              <para>This Gadget is used to do a simple RMS coil combination in
              the image domain and remove 2x oversampling in the first
              dimension of the image as is commonly used in MRI. This Gadget
              is intended to be used after FFT of the data.</para>
            </listitem>

            <listitem>
              <para><classname>ExtractGadget</classname>
              (<filename>gadgetroncore</filename>):</para>

              <para>This Gadget is used to extract a given component
              (magnitude, real, imaginary, phase) from complex images, i.e. it
              converts complex images to real images containing specific
              components. The Gadget can be used to extract multiple
              components using a mask. The bit fields used to define the
              components are defined as:</para>

              <programlisting>#define GADGET_EXTRACT_MAGNITUDE              (1 &lt;&lt; 0) //1
#define GADGET_EXTRACT_REAL                   (1 &lt;&lt; 1) //2
#define GADGET_EXTRACT_IMAG                   (1 &lt;&lt; 2) //4
#define GADGET_EXTRACT_PHASE                  (1 &lt;&lt; 3) //8
</programlisting>

              <para>To specify the components, you just specify the mask, for
              example, the following specification would extract magnitude (1)
              and phase (8):</para>

              <programlisting>&lt;gadget&gt;
 &lt;name&gt;Extract&lt;/name&gt;
 &lt;dll&gt;gadgetroncore&lt;/dll&gt;
 &lt;class&gt;ExtractGadget&lt;/class&gt;
 &lt;property&gt;&lt;name&gt;extract_mask&lt;/name&gt;&lt;value&gt;9&lt;/value&gt;&lt;/property&gt;
&lt;/gadget&gt;
</programlisting>

              <para>Default behavior is to extract magnitude.</para>
            </listitem>

            <listitem>
              <para><classname>FFTGadget</classname>
              (<filename>gadgetroncore</filename>):</para>

              <para>This Gadget Fourier transforms along the first 3
              dimensions of the dataset (frequency, phase, partition encoding
              directions) and passes on the data to the next Gadget.</para>
            </listitem>

            <listitem>
              <para><classname>FloatToUShortGadget</classname>
              (<filename>gadgetroncore</filename>):</para>

              <para>Converts floating point images to unsigned short images.
              This Gadget would often be used in conjunction with a scaling
              step (e.g. <classname>AutoScaleGadget</classname>) upstream to
              ensure that the values will not get clipped or overflow during
              the conversion to unsigned short. This Gadget does not make any
              attempt to scale the data, it is assumed to be scaled upon
              entry.</para>
            </listitem>

            <listitem>
              <para><classname>GPUCGGoldenRadial</classname>,
              <classname>GPUCGFixedRadial</classname>
              (<filename>gadgetroncgsense</filename>):</para>

              <para>These Gadgets perform conjugate gradient based
              non-Cartesian SENSE reconstruction (<xref
              linkend="sect.cgsense" />). They the reconstruction behavior can
              be controlled with number of properties:</para>

              <programlisting>&lt;gadget&gt;
 &lt;name&gt;GPUCGRadial0&lt;/name&gt;
 &lt;dll&gt;gadgetroncgsense&lt;/dll&gt;
 &lt;class&gt;GPUCGGoldenRadialGadget&lt;/class&gt;

 &lt;property&gt;
  &lt;name&gt;deviceno&lt;/name&gt;
  &lt;value&gt;0&lt;/value&gt;
 &lt;/property&gt;
 
 &lt;property&gt;
  &lt;name&gt;sliceno&lt;/name&gt;
  &lt;value&gt;0&lt;/value&gt;
 &lt;/property&gt;
 
 &lt;property&gt;
  &lt;name&gt;profiles_per_frame&lt;/name&gt;
  &lt;value&gt;32&lt;/value&gt;
 &lt;/property&gt;
 
 &lt;property&gt;
  &lt;name&gt;shared_profiles&lt;/name&gt;
  &lt;value&gt;0&lt;/value&gt;
 &lt;/property&gt;

 &lt;property&gt;
  &lt;name&gt;number_of_iterations&lt;/name&gt;
  &lt;value&gt;10&lt;/value&gt;
 &lt;/property&gt;

 &lt;property&gt;
  &lt;name&gt;cg_limit&lt;/name&gt;
  &lt;value&gt;1e-6&lt;/value&gt;
 &lt;/property&gt;

 &lt;property&gt;
  &lt;name&gt;oversampling&lt;/name&gt;
  &lt;value&gt;1.5&lt;/value&gt;
 &lt;/property&gt;

 &lt;property&gt;
  &lt;name&gt;kernel_width&lt;/name&gt;
  &lt;value&gt;5.5&lt;/value&gt;
 &lt;/property&gt;

 &lt;property&gt;
  &lt;name&gt;kappa&lt;/name&gt;
  &lt;value&gt;0.1&lt;/value&gt;
 &lt;/property&gt;

 &lt;property&gt;
  &lt;name&gt;pass_on_undesired_data&lt;/name&gt;
  &lt;value&gt;true&lt;/value&gt;
 &lt;/property&gt;

&lt;/gadget&gt;
</programlisting>
            </listitem>

            <listitem>
              <para><classname>GrappaGadget</classname>,
              <classname>GrappaUnmixingGadget</classname>
              (<filename>gadgetrongrappa</filename>):</para>

              <para>These Gadgets are used together to perform 2D Cartesian
              parallel imaging on the GPU. The
              <classname>GrappaGadget</classname> is responsible for
              calculating GRAPPA coefficients and the
              <classname>GrappeUnmixingGadget</classname> Fourier transforms
              the raw data and applies the coefficients. The
              <classname>GrappaGadget</classname> has the ability to use
              target channel compression, i.e. it can reconstruct using fewer
              target channels than input channels to improve performance. See
              <xref linkend="sect.grappa" /> for details. The target channel
              compression is specificied like this:</para>

              <programlisting>&lt;gadget&gt;
 &lt;name&gt;Grappa&lt;/name&gt;
 &lt;dll&gt;gadgetrongrappa&lt;/dll&gt;
 &lt;class&gt;GrappaGadget&lt;/class&gt;
 &lt;property&gt;&lt;name&gt;target_coils&lt;/name&gt;&lt;value&gt;8&lt;/value&gt;&lt;/property&gt;
&lt;/gadget&gt;
</programlisting>
            </listitem>

            <listitem>
              <para><classname>ImageFinishGadgetSHORT</classname>,
              <classname>ImageFinishFLOAT</classname>,
              <classname>ImageFinishCPLX</classname>
              (<filename>gadgetroncore</filename>):</para>

              <para>These 3 Gadgets are all template instances of the same
              <classname>ImageFinishGadget</classname>. The only different
              between them is that they operate on different types of image
              data types as indicated by their names. Their purpose is to
              return the reconstructed images to the output queue of the
              Gadgetron so that they can be returned to the client.</para>
            </listitem>

            <listitem>
              <para><classname>MRINoiseAdjustGadget</classname>
              (<filename>gadgetronmricore</filename>):</para>

              <para>The Gadgetron has two noise pre-whitening Gadgets with
              similar names <classname>MRINoiseAdjustGadget</classname> and
              <classname>NoiseAdjustGadget</classname>. They both perform the
              same operation, which is a) to collect noise adjust data when
              present, calculate the noise decorrelation matrix, and perform
              noise decorrelation (when the noise adjustment data is
              available). The difference between the two Gadgets is that
              <classname>MRINoiseAdjustGadget</classname> uses BLAS and LAPACK
              routines to perform the operation, which makes it much faster
              than the <classname>NoiseAdjustGadget</classname>. The latter
              Gadget is provided to enable reconstruction on systems where
              those libraries are not available.</para>
            </listitem>

            <listitem>
              <para><classname>NoiseAdjustGadget</classname>
              (<filename>gadgetroncore</filename>):</para>

              <para>See description of
              <classname>MRINoiseAdjustGadget</classname>. This Gadget
              performs noise pre-whitening without using the BLAS and LAPACK
              libraries.</para>
            </listitem>

            <listitem>
              <para><classname>PCACoilGadget</classname>
              (<filename>gadgetronmricore</filename>):</para>

              <para>This Gadget is used to create virtual channels based on
              principal component analysis of a portion of the data.
              Specifically, data is accumulated for the first frame (for each
              location, i.e. slice) and a principal component analysis is done
              of this data. Once the PCA coefficients are available, all
              subsequent data will be transformed into the virtual channel
              domain and passed on down the Gadget chain. This Gadget is often
              combined with the
              <classname>CoilReductionGadget</classname>.</para>
            </listitem>

            <listitem>
              <para><classname>RemoveROOversamplingGadget</classname>
              (<filename>gadgetroncore</filename>):</para>

              <para>Simple Gadget to remove the 2x oversampling often used in
              the readout direction for Cartesian MRI.</para>
            </listitem>
          </itemizedlist>
        </sect3>
      </sect2>

      <sect2>
        <title>Image Processing Gadgets</title>

        <para>TSS, please add some description</para>

        <para>Let us leave these out for the initial submisison. Hopefully I
        will find the time to finish the implementation during the
        review...</para>
      </sect2>

      <sect2>
        <title>Python Gadgets</title>

        <para>The Gadgetron provides a mechanism to prototype development in
        Python. We will again be using MRI as the example application.</para>

        <para>The Python layer through a set of Python Gadgets that can
        encapsulate a Python module. This is seen in <xref
        linkend="fig.pythonoverview" />, which illustrates a part of a Gadget
        chain with two Python Gadgets and one C/C++ Gadget. A Gadget chain can
        have any number of Python Gadgets and Python Gadgets can be mixed with
        C++ Gadgets.</para>

        <figure xml:id="fig.pythonoverview">
          <title>Overview of Python Prototyping</title>

          <mediaobject>
            <imageobject>
              <imagedata fileref="figs/python.png" format="PNG" width="5in"></imagedata>
            </imageobject>
          </mediaobject>
        </figure>

        <para>The Python modules that are encapsulated in the Python Gadgets
        are expected to have certain characteristics. Specifically, the
        Gadgets must have at least 3 functions and these functions will be
        called by the Gadgetron framework at certain specific times:</para>

        <orderedlist>
          <listitem>
            <para><emphasis>Gadget reference function</emphasis>. A specific
            function will be called when the Python Gadget is created. This
            function is expected to receive a
            <classname>GadgetReference</classname> which is a class (wrapped
            in a Python module), which holds a reference to the Gadget, which
            owns the Python module. The purpose of passing this reference is
            to allow the Python module to return data to the Gadget when
            reconstruction outputs are ready. See below for details.</para>
          </listitem>

          <listitem>
            <para><emphasis>Configuration function</emphasis>. This function
            is used to receive the configuration (usually in XML format), when
            it is passed to the Gadget, i.e. it is the Python equivalent of
            <function>process_config</function> in the Gadget (see <xref
            linkend="sect.gadgets" />).</para>
          </listitem>

          <listitem>
            <para><emphasis>Reconstruction function</emphasis>. This function
            is called when the Gadget receives data, i.e. it is the Python
            equivalent of the <function>process</function> function in the
            Gadget (see <xref linkend="sect.gadgets" />).</para>
          </listitem>
        </orderedlist>

        <para>The user can chose the names of these functions freely in the
        Python module, but the function names must be specified when the
        Gadget is inserted in the XML configuration:</para>

        <programlisting>&lt;gadget&gt;
 &lt;name&gt;AccReconPython&lt;/name&gt;
 &lt;dll&gt;gadgetronpython&lt;/dll&gt;
 &lt;class&gt;AcquisitionPythonGadget&lt;/class&gt;

 &lt;property&gt;
  &lt;name&gt;python_path&lt;/name&gt;
  &lt;value&gt;/home/myuser/scripts/python&lt;/value&gt;
 &lt;/property&gt;

 &lt;property&gt;
  &lt;name&gt;python_module&lt;/name&gt;
  &lt;value&gt;accumulate_and_recon&lt;/value&gt;
 &lt;/property&gt;

 &lt;property&gt;
  &lt;name&gt;gadget_reference_function&lt;/name&gt;
  &lt;value&gt;set_gadget_reference&lt;/value&gt;
 &lt;/property&gt;

 &lt;property&gt;
  &lt;name&gt;input_function&lt;/name&gt;
  &lt;value&gt;recon_function&lt;/value&gt;
 &lt;/property&gt;

 &lt;property&gt;
  &lt;name&gt;config_function&lt;/name&gt;
  &lt;value&gt;config_function&lt;/value&gt;
 &lt;/property&gt;
&lt;/gadget&gt;

</programlisting>

        <para>Notice how the 3 function names are specified through the
        <varname>gadget_reference_function</varname>,
        <varname>input_function</varname>, and
        <varname>config_function</varname> parameter names. Also notice that
        it is possible to specify a <varname>python_path</varname> to let the
        Python interpreter know where to search for script. By default, the
        <filename>gadgetron/lib</filename> is added to the search path.
        Multiple pathnames can be added by separating the paths with
        "<filename>;</filename>".</para>

        <para>The Python script referenced in the XML configuration above
        could look like this:</para>

        <programlisting>import numpy as np
import GadgetronPythonMRI as g
import GadgetronXML
import kspaceandimage as ki

myRef = g.GadgetReference()
myBuffer = 0
myParameters = 0
myCounter = 1;
mySeries = 1;

def set_gadget_reference(gadref):
    global myLocalGadgetReference
    myLocalGadgetReference = gadref

def config_function(conf):
    global myBuffer
    global myParameters
    myParameters =  GadgetronXML.getEncodingParameters(conf)
    myBuffer = (np.zeros((myParameters["channels"], \
                myParameters["slices"], \
                myParameters["matrix_z"], \
                myParameters["matrix_y"], \
                myParameters["matrix_x"]))).astype('complex64')

def recon_function(acq, data):
    global myLocalGadgetReference
    global myBuffer
    global myParameters
    global myCounter
    global mySeries

    line_offset = (myParameters["matrix_y"] - \
                   myParameters["phase_encoding_lines"])&gt;&gt;1
  
    myBuffer[:,acq.idx.slice, \
             acq.idx.partition,acq.idx.line+line_offset,:] = data
    
    if (acq.flags &amp; (1&lt;&lt;1)): #Is this the last scan in slice
        #FFT
        image = ki.ktoi(myBuffer,(2,3,4))

        #Create a new image header and transfer value
        img_head = g.GadgetMessageImage()
        img_head.channels = acq.channels
        img_head.data_idx_curent = acq.idx
        img_head.data_idx_max = acq.max_idx
        img_head.data_idx_min = acq.min_idx
        img_head.set_matrix_size(0,myBuffer.shape[4])
        img_head.set_matrix_size(1,myBuffer.shape[3])
        img_head.set_matrix_size(2,myBuffer.shape[2])
        img_head.set_matrix_size(3,myBuffer.shape[1])
        img_head.set_position(0,acq.get_position(0))
        img_head.set_position(1,acq.get_position(1))
        img_head.set_position(2,acq.get_position(2))
        img_head.set_quarternion(0,acq.get_quarternion(0))
        img_head.set_quarternion(1,acq.get_quarternion(1))
        img_head.set_quarternion(2,acq.get_quarternion(2))
        img_head.set_quarternion(3,acq.get_quarternion(3))
        img_head.table_position = acq.table_position
        img_head.time_stamp = acq.time_stamp
        img_head.image_index = myCounter;
        img_head.image_series_index = mySeries;


        #Return image to Gadgetron
        return myRef.return_image(img_head,image.astype('complex64'))

        #print "Returning to Gadgetron"
        return 0 #Everything OK

</programlisting>

        <para>There is a lot going on in this script. Let us walk through the
        different parts and add some explanation. First look at the
        imports:</para>

        <programlisting>import numpy as np
import GadgetronPythonMRI as g
import GadgetronXML
import kspaceandimage as ki</programlisting>

        <para>All the Python Gadget modules must include
        <filename>numpy</filename>. The arrays
        (<classname>NDArray</classname>) are passed to the Python module as
        <filename>numpy</filename> arrays. The second module
        <filename>GadgetronPythonMRI</filename> is a Python wrapped version of
        some of the data structures used in the MRI part of the Gadgetron (see
        <xref linkend="sect.mrigadgets" />). Specifically, the
        <classname>GadgetMessageAcquisition</classname> and
        <classname>GadgetMessageImage</classname> headers are wrapped as
        Python types (using Boost Python). The
        <filename>GadgetronPythonMRI</filename> also contains a wrapped
        version of the <classname>GadgetReference</classname> class:</para>

        <programlisting>class GadgetReference
{

 public:
  GadgetReference();
  ~GadgetReference();
  
  int set_gadget(Gadget* g)
  {
    gadget_ = g;
    return 0;
  }

  template&lt;class T&gt; int return_data(T header, 
          boost::python::numeric::array arr);

  int return_acquisition(GadgetMessageAcquisition acq, 
          boost::python::numeric::array arr);

  int return_image(GadgetMessageImage img, 
          boost::python::numeric::array arr);

 protected:
  Gadget* gadget_;

};
</programlisting>

        <para>Using the return functions in this class interface, it is
        possible for the Python module to return data to the Gadget.
        <filename>GadgetronXML</filename> is a Python module provided with the
        Gadgetron, which contains some XML helper functions that can (it is
        not a requirement) be used to parse the XML parameters that the module
        will receive from <function>process_config</function>.
        <filename>kspaceandimage</filename> is also a python module provided
        with the Gadgetron, it contains some simple wrapper functions for
        performing Fourier transforms (to and from k-space) of MRI data. The
        following section contains some initialization of global variables in
        the Python module;</para>

        <programlisting>myRef = g.GadgetReference()
myBuffer = 0
myParameters = 0
myCounter = 1;
mySeries = 1;</programlisting>

        <para>As described above, each Python module must contain at least 3
        functions corresponding to the 3 entry points from the Gadgetron
        framework. The first one of these functions captures the
        <classname>GadgetReference</classname>:</para>

        <programlisting>def set_gadget_reference(gadref):
    global myLocalGadgetReference
    myLocalGadgetReference = gadref
</programlisting>

        <para>Using this reference, the Python module will be able to return
        images (or acquisitions) to the Gadget. The next function processes
        the configuration data:</para>

        <programlisting>def config_function(conf):
    global myBuffer
    global myParameters
    myParameters =  GadgetronXML.getEncodingParameters(conf)
    myBuffer = (np.zeros((myParameters["channels"], \
                myParameters["slices"], \
                myParameters["matrix_z"], \
                myParameters["matrix_y"], \
                myParameters["matrix_x"]))).astype('complex64')
</programlisting>

        <para>The <filename>GadgetronXML</filename> module is used to parse
        some simple encoding parameters out of the XML configuration and they
        are stored in a convenient data structure for later reference. The
        <function>config_function</function> function also initializes a
        buffer for the data.</para>

        <para>Finally the <function>recon_function</function> (not repeated
        here) simply takes the data as it comes it and stores it in a buffer.
        Based on the <varname>flags</varname> field in the header, it is
        determined when the last acquisition in each slice has arrived. As
        this happens the buffer is Fourier transformed, an image header is
        populated, and the result is returned (via the
        <classname>GadgetReference</classname>) to the Gadgetron where it will
        be processed by the next Gadget in the chain.</para>

        <para>The Gadgetron distribution comes with a simple Python-based 2D
        FT MRI reconstruction. The Gadget chain configuration for this
        reconstruction can be found in
        <filename>gadgets/python/python.xml</filename>.</para>
      </sect2>

      <sect2 xml:id="sect.makingnewgadgetlibrary">
        <title>Making a new Gadget Library</title>

        <para>The easiest way to get started making a new Gadget library is to
        follow an example. In this example we create a new Gadget library
        containing a single Gadget; Gadget
        <classname>ThresholdGadget</classname>. Its purpose is to set all
        values below a certain fraction of the max value to zero.</para>

        <para>New Gadget libraries can either be created in the Gadgetron
        source tree, which allows easy access to all the other files in the
        Gadgetron, or they can be made as external libraries that link against
        an installed Gadgetron system. In this example we do the latter since
        this creates a new library that does not "taint" the Gadgetron source
        tree. It is trivial to move the library inside the Gadgetron source
        tree at some later point in time if desired. We assume that the
        Gadgetron is installed on the machine that you are working on. The
        command line entries, etc. correspond to a Linux console. If you are
        using Windows you thus may have to adjust a bit.</para>

        <para>Start by creating a new folder for the library:</para>

        <screen><prompt>user@mycomputer:~/temp$</prompt> <userinput>mkdir gadgetron_examplelib; cd gadgetron_examplelib</userinput></screen>

        <para>We start by creating the class
        <classname>ThresholdGadget</classname>. Create the following 3 files:
        <filename>ThresholdGadget.h</filename>,
        <filename>ThresholdGadget.cpp</filename>,
        <filename>examplelib_export.h</filename> (the last file is just to
        help us make sure that things work on Windows) with the following
        content:</para>

        <programlisting>//ThresholdGadget.h

#ifndef THRESHOLDGADGET_H
#define THRESHOLDGADGET_H

#include "examplelib_export.h"
#include "Gadget.h"
#include "GadgetMRIHeaders.h"
#include "hoNDArray.h"
#include &lt;complex&gt;

class EXPORTGADGETSEXAMPLE ThresholdGadget : 
public Gadget2&lt;GadgetMessageImage, hoNDArray&lt; std::complex&lt;float&gt; &gt; &gt;
{
 public:
  GADGET_DECLARE(ThresholdGadget)

 protected:
  virtual int process( GadgetContainerMessage&lt; GadgetMessageImage&gt;* m1,
       GadgetContainerMessage&lt; hoNDArray&lt; std::complex&lt;float&gt; &gt; &gt;* m2);

  virtual int process_config(ACE_Message_Block* mb);

  float threshold_level_;

};

#endif //THRESHOLDGADGET_H</programlisting>

        <para></para>

        <programlisting>//ThresholdGadget.cpp

#include "ThresholdGadget.h"

int ThresholdGadget::process_config(ACE_Message_Block* mb) 
{
  threshold_level_ = get_double_value("level");
  if (threshold_level_ == 0.0) {
    threshold_level_ = 1.0;
  }

  return GADGET_OK;
}

int ThresholdGadget::process( 
   GadgetContainerMessage&lt; GadgetMessageImage&gt;* m1,
   GadgetContainerMessage&lt; hoNDArray&lt; std::complex&lt;float&gt; &gt; &gt;* m2)
{

  std::complex&lt;float&gt;* d = m2-&gt;getObjectPtr()-&gt;get_data_ptr();
  unsigned long int elements =  m2-&gt;getObjectPtr()-&gt;get_number_of_elements();

  //First find max
  float max = 0.0;
  for (unsigned long int i = 0; i &lt; elements; i++) {
    if (abs(d[i]) &gt; max) {
      max = abs(d[i]);
    }
  }

  //Now threshold
  for (unsigned long int i = 0; i &lt; elements; i++) {
    if (abs(d[i]) &lt; threshold_level_*max) {
      d[i] = std::complex&lt;float&gt;(0.0,0.0);
    }
  }

  //Now pass on image
  if (this-&gt;next()-&gt;putq(m1) &lt; 0) {
     return GADGET_FAIL;
  }

  return GADGET_OK;
}

GADGET_FACTORY_DECLARE(ThresholdGadget)</programlisting>

        <para></para>

        <programlisting>//examplelib_export.h

#ifndef EXAMPLE_EXPORT_H_
#define EXAMPLE_EXPORT_H_


#if defined (WIN32)
#if defined (gadgetronexamplelib_EXPORTS)
#define EXPORTGADGETSEXAMPLE __declspec(dllexport)
#else
#define EXPORTGADGETSEXAMPLE __declspec(dllimport)
#endif
#else
#define EXPORTGADGETSEXAMPLE
#endif

#endif /* EXAMPLE_EXPORT_H_ */
</programlisting>

        <para>Now that we have the files for the Gadget we need to set up the
        build environment. In the folder
        <filename>gadgetron_examplelib</filename> create a file called
        <filename>CMakeLists.txt</filename> with the following content:</para>

        <programlisting>cmake_minimum_required(VERSION 2.6)

project(examplelib)

if (WIN32)
ADD_DEFINITIONS(-DWIN32 -D_WIN32 -D_WINDOWS)
ADD_DEFINITIONS(-DUNICODE -D_UNICODE)
SET (CMAKE_CXX_FLAGS "${CMAKE_CXX_FLAGS} /EHsc")
SET (CMAKE_CXX_FLAGS "${CMAKE_CXX_FLAGS} /W3")
endif (WIN32)

###############################################################
#Bootstrap search for libraries 
# (We need to find cmake modules in Gadgetron)
###############################################################
find_path(GADGETRON_CMAKE_MODULES FindGadgetron.cmake HINTS
$ENV{GADGETRON_HOME}/cmake
/usr/local/gadgetron)

if (NOT GADGETRON_CMAKE_MODULES)
  MESSAGE(FATAL_ERROR "GADGETRON_CMAKE_MODULES cannot be found. 
   Try to set GADGETRON_HOME environment variable.")
endif(NOT GADGETRON_CMAKE_MODULES)

set(CMAKE_MODULE_PATH ${GADGETRON_CMAKE_MODULES})
###############################################################

find_package(Gadgetron REQUIRED)
find_package(Boost REQUIRED)
find_package(ACE REQUIRED)

set(CMAKE_INSTALL_PREFIX ${GADGETRON_HOME})

INCLUDE_DIRECTORIES(${ACE_INCLUDE_DIR} 
     ${Boost_INCLUDE_DIR}
     ${GADGETRON_INCLUDE_DIR})

LINK_DIRECTORIES(${GADGETRON_LIB_DIR})

ADD_LIBRARY(gadgetronexamplelib SHARED ThresholdGadget.cpp)

TARGET_LINK_LIBRARIES(gadgetronexamplelib 
                      hondarray 
                      optimized ${ACE_LIBRARIES} 
                      debug ${ACE_DEBUG_LIBRARY})

INSTALL (FILES	ThresholdGadget.h
         examplelib_export.h
         DESTINATION include)

INSTALL(TARGETS gadgetronexamplelib DESTINATION lib)

INSTALL(FILES threshold.xml DESTINATION config)
</programlisting>

        <para>The last thing we need is the XML configuration file to use when
        running our new <classname>ThresholdGadget</classname>. In the same
        folder create the <filename>threshold.xml</filename> file:</para>

        <programlisting>&lt;?xml version="1.0" ?&gt;  
&lt;gadgetron&gt;
  &lt;readers&gt;
    &lt;reader&gt;
      &lt;slot&gt;1001&lt;/slot&gt;
      &lt;dll&gt;gadgetroncore&lt;/dll&gt;
      &lt;class&gt;MRIAcquisitionReader&lt;/class&gt;
    &lt;/reader&gt;
  &lt;/readers&gt;
  
  &lt;writers&gt;
    &lt;writer&gt;
      &lt;slot&gt;1005&lt;/slot&gt;
      &lt;dll&gt;gadgetroncore&lt;/dll&gt;
      &lt;class&gt;MRIImageWriterFLOAT&lt;/class&gt;
    &lt;/writer&gt;
  &lt;/writers&gt;
  
  &lt;stream&gt;
    &lt;gadget&gt;
      &lt;name&gt;Acc&lt;/name&gt;
      &lt;dll&gt;gadgetroncore&lt;/dll&gt;
      &lt;class&gt;AccumulatorGadget&lt;/class&gt;
    &lt;/gadget&gt;

    &lt;gadget&gt;
      &lt;name&gt;FFT&lt;/name&gt;
      &lt;dll&gt;gadgetroncore&lt;/dll&gt;
      &lt;class&gt;FFTGadget&lt;/class&gt;
    &lt;/gadget&gt;

    &lt;gadget&gt;
      &lt;name&gt;CropCombine&lt;/name&gt;
      &lt;dll&gt;gadgetroncore&lt;/dll&gt;
      &lt;class&gt;CropAndCombineGadget&lt;/class&gt;
    &lt;/gadget&gt;

    &lt;!-- This is where we insert our new Gadget --&gt;
    &lt;gadget&gt;
      &lt;name&gt;Threshold&lt;/name&gt;
      &lt;dll&gt;gadgetronexamplelib&lt;/dll&gt;
      &lt;class&gt;ThresholdGadget&lt;/class&gt;
      &lt;property&gt;&lt;name&gt;level&lt;/name&gt;&lt;value&gt;0.25&lt;/value&gt;&lt;/property&gt;
    &lt;/gadget&gt;

    &lt;gadget&gt;
      &lt;name&gt;Extract&lt;/name&gt;
      &lt;dll&gt;gadgetroncore&lt;/dll&gt;
      &lt;class&gt;ExtractGadget&lt;/class&gt;
    &lt;/gadget&gt;

    &lt;gadget&gt;
      &lt;name&gt;ImageFinishFLOAT&lt;/name&gt;
      &lt;dll&gt;gadgetroncore&lt;/dll&gt;
      &lt;class&gt;ImageFinishGadgetFLOAT&lt;/class&gt;
    &lt;/gadget&gt;

   &lt;/stream&gt;

&lt;/gadgetron&gt;
</programlisting>

        <para>Check that you have 5 files in your folder:</para>

        <screen><prompt>user@mycomputer:gadgetron_examplelib$</prompt> <userinput>ls</userinput>
CMakeLists.txt
ThresholdGadget.cpp
ThresholdGadget.h
examplelib_export.h
threshold.xml
</screen>

        <para>Next, let us create a <filename>build</filename> directory and
        compile:</para>

        <screen><prompt>user@mycomputer:gadgetron_examplelib$</prompt> <userinput>mkdir build; cd build</userinput></screen>

        <para>In the <filename>build</filename> folder</para>

        <screen><prompt>user@mycomputer:build$</prompt> <userinput>cmake ../</userinput></screen>

        <para>Assuming the <application>cmake</application> process was
        successful:</para>

        <screen><prompt>user@mycomputer:build$</prompt> make 
Scanning dependencies of target gadgetronexamplelib

[100%] Building CXX object \
    CMakeFiles/gadgetronexamplelib.dir/ThresholdGadget.cpp.o

Linking CXX shared library libgadgetronexamplelib.dylib
[100%] Built target gadgetronexamplelib

<prompt>user@mycomputer:build$</prompt> make install
[100%] Built target gadgetronexamplelib
Install the project...
-- Install configuration: ""
-- Up-to-date: /usr/local/gadgetron/include/ThresholdGadget.h
-- Up-to-date: /usr/local/gadgetron/include/examplelib_export.h
-- Installing: /usr/local/gadgetron/lib/libgadgetronexamplelib.so
-- Up-to-date: /usr/local/gadgetron/config/threshold.xml
</screen>

        <para>You may have to use <application>sudo</application> for the
        <command>make install</command> command depending on your
        setup.</para>

        <para>You should now be able to run a reconstruction using your new
        reconstruction chain. Follow the instructions in <xref
        linkend="sect.simpleexample" /> if you have not yet tried to run a
        simple reconstruction. After having started up the Gadgetron, run the
        <application>mriclient</application>:</para>

        <screen>user@mycomputer:~/temp/test_data$ mriclient \
     -d simple_gre.gmr \
     -x simple_gre.xml \
     -c threshold.xml

Gadgetron MRI Data Sender
  -- host:            localhost
  -- port:            9002
  -- data:            simple_gre.gmr
  -- parm:            simple_gre.xml
  -- conf:            threshold.xml
  -- loop:            1
(2815|140119753992000) Connection from 127.0.0.1:9002
Image Writer writing image
Image Writer writing image
Image Writer writing image
Image Writer writing image
Image Writer writing image
Image Writer writing image
Image Writer writing image
Image Writer writing image
Image Writer writing image
Image Writer writing image
2815, 81, GadgetronConnector, Close Message received
(2815|140119714780928) Handling close...
(2815|140119714780928) svc done...
(2815|140119714780928) Handling close...</screen>

        <para>If you run it again with the <varname>level</varname> parameter
        set to 0.00000001 (remember to re-install the
        <filename>threshold.xml</filename> file in
        <filename>gadgetron/config</filename> by running <command>make
        install</command>):</para>

        <programlisting>    &lt;gadget&gt;
      &lt;name&gt;Threshold&lt;/name&gt;
      &lt;dll&gt;gadgetronexamplelib&lt;/dll&gt;
      &lt;class&gt;ThresholdGadget&lt;/class&gt;
      &lt;property&gt;&lt;name&gt;level&lt;/name&gt;&lt;value&gt;0.00000001&lt;/value&gt;&lt;/property&gt;
    &lt;/gadget&gt;
</programlisting>

        <para>You should get two different results that look something like
        <xref linkend="fig.examplelib" />.</para>

        <figure xml:id="fig.examplelib">
          <title>Result from <classname>ThresholdGadget</classname>
          experiment</title>

          <mediaobject>
            <imageobject>
              <imagedata fileref="figs/examplelibresult.png" format="PNG"
                         width="6in"></imagedata>
            </imageobject>
          </mediaobject>
        </figure>

        <para>If you create interesting Gadget libraries please consider
        publishing them online to the benefit of the reconstruction community.
        An easy way to do this is by sending them to the Gadgetron team for us
        to publish right away on the web and possibly include in a future
        release of the Gadgetron.</para>
      </sect2>
    </sect1>

    <sect1>
      <title>Gadgetron Clients</title>

      <sect2>
        <title>Available Clients</title>

        <para>The purpose of this section is to maintain a list over the
        available clients that are included in the Gadgetron distribution. The
        current available clients are:</para>

        <itemizedlist>
          <listitem>
            <para><application>mriclient</application>:</para>

            <para>This is the standard client for sending MRI data to the
            Gadgetron. Two files are needed to send data to the Gadgetron; a
            data file and an XML file with parameters. The data file is just a
            flat file format of
            <classname>GadgetMessageAcquisition</classname> structs and raw
            data. In order to get usage information for the client, simply run
            the client with no arguments.</para>
          </listitem>
        </itemizedlist>
      </sect2>

      <sect2>
        <title>Making a new Client</title>

        <para>The Gadgetron distribution comes with a
        <classname>GadgetronConnector</classname> class, which can be used to
        create clients. An example <filename>main.cpp</filename> file for a
        client could look like:</para>

        <programlisting>
#include "GadgetMessageInterface.h"
#include "GadgetronConnector.h"

int main(int argc, char** argv)
{

  std::string host_name("localhost");
  std::string port("9002");
  std::string config_file("threshold.xml");
  std::string xml_config;

  //Generate some XML configuration in xml_fconfig

  GadgetronConnector con;

  //Register Readers and Writers
  con.register_writer(....);
  con.register_reader(....);
  con.register_reader(....);

  //Open a connection with the gadgetron
  if (con.open(hostname, port_no) != 0) {
    //Deal with errors
  }

  //Tell Gadgetron which XML configuration to run.
  if (con.send_gadgetron_configuration_file(config_file) != 0) {
    //Deal with errors
  }

  if (con.send_gadgetron_parameters(xml_config) != 0) {
     //Deal with errors
  }


  //Send data
  while ( .... ) { //some condition
    GadgetContainerMessage&lt;GadgetMessageIdentifier&gt;* m1 =
      new GadgetContainerMessage&lt;GadgetMessageIdentifier&gt;();
      
      //Create data and add to m1

      if (con.putq(m1) == -1) {
         //Deal with errors
      }
  }

  //Put a close package on the queue

  GadgetContainerMessage&lt;GadgetMessageIdentifier&gt;* m1 =
    new GadgetContainerMessage&lt;GadgetMessageIdentifier&gt;();

  m1-&gt;getObjectPtr()-&gt;id = GADGET_MESSAGE_CLOSE;

  if (con.putq(m1) == -1) {
   //Deal with errors
  }

  con.wait(); //Wait for recon to finish

  return 0;
}</programlisting>

        <para>To compile this client, create a
        <application>cmake</application> file:</para>

        <programlisting>cmake_minimum_required(VERSION 2.6)

project(exampleclient)

if (WIN32)
ADD_DEFINITIONS(-DWIN32 -D_WIN32 -D_WINDOWS)
ADD_DEFINITIONS(-DUNICODE -D_UNICODE)
SET (CMAKE_CXX_FLAGS "${CMAKE_CXX_FLAGS} /EHsc")
SET (CMAKE_CXX_FLAGS "${CMAKE_CXX_FLAGS} /W3")
endif (WIN32)

###############################################################
#Bootstrap search for libraries 
# (We need to find cmake modules in Gadgetron)
###############################################################
find_path(GADGETRON_CMAKE_MODULES FindGadgetron.cmake HINTS
$ENV{GADGETRON_HOME}/cmake
/usr/local/gadgetron)

if (NOT GADGETRON_CMAKE_MODULES)
  MESSAGE(FATAL_ERROR "GADGETRON_CMAKE_MODULES cannot be found. 
   Try to set GADGETRON_HOME environment variable.")
endif(NOT GADGETRON_CMAKE_MODULES)

set(CMAKE_MODULE_PATH ${GADGETRON_CMAKE_MODULES})
###############################################################

find_package(Gadgetron REQUIRED)
find_package(Boost REQUIRED)
find_package(ACE REQUIRED)

set(CMAKE_INSTALL_PREFIX ${GADGETRON_HOME})

INCLUDE_DIRECTORIES(${ACE_INCLUDE_DIR} 
     ${Boost_INCLUDE_DIR}
     ${GADGETRON_INCLUDE_DIR})

LINK_DIRECTORIES(${GADGETRON_LIB_DIR})

add_executable(mygadgetronclient main.cpp)

target_link_libraries(mygadgetronclient 
      optimized gadgettools debug gadgettools${CMAKE_DEBUG_SUFFIX}
      tinyxml 
      optimized ${ACE_LIBRARIES} debug ${ACE_DEBUG_LIBRARY})

install(TARGETS mygadgetronclient DESTINATION bin)
</programlisting>

        <para>Run <application>cmake</application> and follow the normal
        <command>make</command> and <command>make install</command>
        instructions (see <xref
        linkend="sect.makingnewgadgetlibrary" />).</para>
      </sect2>
    </sect1>
  </chapter>

  <chapter xml:id="sect.exampleapplications">
    <title>Gadgetron Applications</title>

    <sect1 xml:id="sect.2dftexample">
      <title>Basic 2D FFT MRI</title>

      <para>The simplest example application in the Gadgetron is a simple 2D
      FT MRI reconstruction. It receives 2D MRI data, collects it into k-space
      arrays, performs FFT of the data, combines channels (if there are
      multiple), and returns the images to the client. This example is
      included in the Gadgetron for testing and demonstration purposes only.
      It was not intended to be fast or otherwise optimal in any sense.</para>

      <para>The Gadgets for this reconstruction are in the
      <filename>core</filename> folder and the configuration file to use to
      run this reconstruction is <filename>default.xml</filename>. The section
      <xref linkend="sect.simpleexample" /> describes how to run a simple
      reconstruction using this Gadget chain and how to download data to test
      it.</para>

      <para>In this section we will take a closer look at the Gadgets in this
      chain and how they are implemented. The Gadgetron XML configuration file
      (<filename>default.xml</filename>) looks like this:</para>

      <programlisting>&lt;?xml version="1.0" ?&gt;  
&lt;gadgetron&gt;
  &lt;readers&gt;
    &lt;reader&gt;
      &lt;slot&gt;1001&lt;/slot&gt;
      &lt;dll&gt;gadgetroncore&lt;/dll&gt;
      &lt;class&gt;MRIAcquisitionReader&lt;/class&gt;
    &lt;/reader&gt;
  &lt;/readers&gt;
  
  &lt;writers&gt;
    &lt;writer&gt;
      &lt;slot&gt;1004&lt;/slot&gt;
      &lt;dll&gt;gadgetroncore&lt;/dll&gt;
      &lt;class&gt;MRIImageWriterCPLX&lt;/class&gt;
    &lt;/writer&gt;
    &lt;writer&gt;
      &lt;slot&gt;1005&lt;/slot&gt;
      &lt;dll&gt;gadgetroncore&lt;/dll&gt;
      &lt;class&gt;MRIImageWriterFLOAT&lt;/class&gt;
    &lt;/writer&gt;
    &lt;writer&gt;
      &lt;slot&gt;1006&lt;/slot&gt;
      &lt;dll&gt;gadgetroncore&lt;/dll&gt;
      &lt;class&gt;MRIImageWriterUSHORT&lt;/class&gt;
    &lt;/writer&gt;
  &lt;/writers&gt;

  &lt;stream&gt;
    &lt;gadget&gt;
      &lt;name&gt;Acc&lt;/name&gt;
      &lt;dll&gt;gadgetroncore&lt;/dll&gt;
      &lt;class&gt;AccumulatorGadget&lt;/class&gt;
    &lt;/gadget&gt;

    &lt;gadget&gt;
      &lt;name&gt;FFT&lt;/name&gt;
      &lt;dll&gt;gadgetroncore&lt;/dll&gt;
      &lt;class&gt;FFTGadget&lt;/class&gt;
    &lt;/gadget&gt;

    &lt;gadget&gt;
      &lt;name&gt;CropCombine&lt;/name&gt;
      &lt;dll&gt;gadgetroncore&lt;/dll&gt;
      &lt;class&gt;CropAndCombineGadget&lt;/class&gt;
    &lt;/gadget&gt;

    &lt;gadget&gt;
      &lt;name&gt;Extract&lt;/name&gt;
      &lt;dll&gt;gadgetroncore&lt;/dll&gt;
      &lt;class&gt;ExtractGadget&lt;/class&gt;
    &lt;/gadget&gt;
  
    &lt;gadget&gt;
      &lt;name&gt;ImageFinishFLOAT&lt;/name&gt;
      &lt;dll&gt;gadgetroncore&lt;/dll&gt;
      &lt;class&gt;ImageFinishGadgetFLOAT&lt;/class&gt;
    &lt;/gadget&gt;
   &lt;/stream&gt;
&lt;/gadgetron&gt;
</programlisting>

      <para>The resulting Gadget chain is illustrated in <xref
      linkend="fig.simple2dft" />. As described in <xref
      linkend="sect.streamconfiguration" /> the Gadgetron configuration
      contains 3 sections: Readers, Writers, and the Stream. In this
      particular case, there is only one Reader, which received MRI
      Acquisitions. This data format is described in <xref
      linkend="sect.mrigadgets" />. There are 3 Writers registered with this
      configuration. They are all used to write MRI images, but responsible
      for the different data types (complex float, float, or unsigned short).
      In principle this means that this reconstruction is capable of returning
      3 different types of images, but as is seen from the stream
      configuration, the only output from this reconstruction will be float
      format images. However, many reconstructions will have all 3 Writers
      registered to make it easy to switch formats, i.e. it would be trivial
      to turn this reconstruction into one that outputs unsigned short images
      (have a look at the file <filename>default_short.xml</filename>) for an
      example of how this is done.</para>

      <figure xml:id="fig.simple2dft">
        <title>Simple 2D FT Reconstruction Chain</title>

        <mediaobject>
          <imageobject>
            <imagedata fileref="figs/simple2dft.png" width="4in"></imagedata>
          </imageobject>
        </mediaobject>
      </figure>

      <para>As is seen in the <varname>stream</varname> section of the
      configuration, this reconstruction uses 5 Gadgets. The first Gadget is
      responsible for accumulating MRI acquisitions. To accomplish this, it
      uses an accumulation buffer. When a k-space line arrives at the Gadget,
      it will be inserted into the k-space buffer and when the last
      acquisition in a slice/repetition has arrived, it will copy the entire
      buffer and pass it on to the next Gadget.</para>

      <para>Let's have a look at the definition of the
      <classname>AccumulatorGadget</classname> class:</para>

      <programlisting>class EXPORTGADGETSCORE AccumulatorGadget : 
public Gadget2&lt; GadgetMessageAcquisition, 
                hoNDArray&lt; std::complex&lt;float&gt; &gt; &gt;
{
  
 public:
  GADGET_DECLARE(AccumulatorGadget);

  AccumulatorGadget();
  ~AccumulatorGadget();

 protected:
  virtual int process_config(ACE_Message_Block* mb);
  virtual int process(
    GadgetContainerMessage&lt; GadgetMessageAcquisition &gt;* m1,
    GadgetContainerMessage&lt; hoNDArray&lt; std::complex&lt;float&gt; &gt; &gt; * m2);

  hoNDArray&lt; std::complex&lt;float&gt; &gt;* buffer_;
  std::vector&lt;unsigned int&gt; dimensions_;

  int image_counter_;
  int image_series_;

};
</programlisting>

      <para>There are a few member variables to help us keep track of the
      buffer and the data dimensions and the core functionality is implemented
      in two functions: <function>process_config</function>, is used to set up
      the buffer, and <function>process</function>, which is responsible for
      the accumulation of data. Let us examine the
      <function>process_config</function> function:</para>

      <programlisting linenumbering="numbered">int AccumulatorGadget
::process_config(ACE_Message_Block* mb)
{

  TiXmlDocument doc;
  doc.Parse(mb-&gt;rd_ptr());

  GadgetXMLNode n =
   GadgetXMLNode(&amp;doc).get&lt;GadgetXMLNode&gt;(std::string("gadgetron"))[0];

  std::vector&lt;long&gt; dims =
   n.get&lt;long&gt;(std::string("encoding.kspace.matrix_size.value")); 

  if (dims.size() &lt; 3) {
   dims.push_back(0);
  }

  if (dims[2] == 0) {
    dims[2] = 1;
  }

  dimensions_.push_back(
   n.get&lt;long&gt;(std::string("encoding.kspace.readout_length.value"))[0]);
  dimensions_.push_back(dims[1]);
  dimensions_.push_back(dims[2]);
  dimensions_.push_back(
   n.get&lt;long&gt;(std::string("encoding.channels.value"))[0]);
  dimensions_.push_back(
   n.get&lt;long&gt;(std::string("encoding.slices.value"))[0]);


  if (!(buffer_ = new hoNDArray&lt; std::complex&lt;float&gt; &gt;())) {
   GADGET_DEBUG1("Failed create buffer\n");
   return GADGET_FAIL;
  }

  if (!buffer_-&gt;create(&amp;dimensions_)) {
   GADGET_DEBUG1("Failed allocate buffer array\n");
   return GADGET_FAIL;
  }

  image_series_ = this-&gt;get_int_value("image_series");

  return GADGET_OK;
}</programlisting>

      <para>The main purpose of this function is to pull parameters out of the
      XML configuration information in order to set up the buffer. As
      mentioned in <xref linkend="sect.xmlparameters" />, the convention is to
      pass parameters into the Gadgets in XML format. To enable convenient
      parsing of these parameters, the Gadgetron includes the
      <filename>TinyXML</filename> library which can be used to parse the
      parameters directly or the <classname>TiXmlDocument</classname> can be
      used to create a <classname>GadgetXMLNode</classname>, which allows
      access to the parameters using the path description of the parameters.
      For example if part of the XML configuration information looks
      like:</para>

      <programlisting>&lt;gadgetron&gt;
    &lt;encoding&gt;
        &lt;kspace&gt;
            &lt;matrix_size&gt;
                &lt;value&gt;128&lt;/value&gt;
                &lt;value&gt;128&lt;/value&gt;
            &lt;/matrix_size&gt;
    &lt;/encoding&gt;
&lt;/gadgetron&gt;</programlisting>

      <para>The line</para>

      <programlisting>  std::vector&lt;long&gt; dims =
   n.get&lt;long&gt;(std::string("encoding.kspace.matrix_size.value")); 
</programlisting>

      <para>would cause <varname>dims</varname> to become a vector with two
      <classname>long</classname> values of 128, 128. In simple example, we
      have made some assumptions, i.e. our buffer always has the same number
      of dimensions, which is 5. Specifically the dimensions are [kx, ky, kz,
      channel, slice], to make sure that works out, we check if the number of
      dimensions is less than 3 (i.e. it is 2D) in which case we add a
      dimension.</para>

      <para>Next we want to create a <classname>hoNDArray</classname> (see
      <xref linkend="sect.ndarray" />) to store the data. In order to be able
      to allocate the array we need a <classname>std::vector&lt;unsigned
      int&gt;</classname> to hold the dimensions of the array. We build the
      dimensions up based on the parameters in the XML file.</para>

      <para>After creating the dimensions vector, creation of the
      <classname>hoNDArray</classname> is a two-step process, first the class
      itself is allocated and then the <function>create</function> function is
      used to allocate the data inside the class.</para>

      <para>Now we are ready to receive and buffer data, which is done by the
      <function>process</function> function:</para>

      <programlisting>int AccumulatorGadget::
process(GadgetContainerMessage&lt;GadgetMessageAcquisition&gt;* m1,
 GadgetContainerMessage&lt; hoNDArray&lt; std::complex&lt;float&gt; &gt; &gt;* m2)
{

  //Create buffer if it doesn't exist
  if (!buffer_) {
   GADGET_DEBUG1("Buffer not allocated\n");
   return GADGET_FAIL;
  }


  //Grab pointers to buffer and data
  std::complex&lt;float&gt;* b =
   buffer_-&gt;get_data_ptr();

  std::complex&lt;float&gt;* d =
   m2-&gt;getObjectPtr()-&gt;get_data_ptr();

  int samples =  m1-&gt;getObjectPtr()-&gt;samples;
  int line = m1-&gt;getObjectPtr()-&gt;idx.line;
  int partition = m1-&gt;getObjectPtr()-&gt;idx.partition;
  int slice = m1-&gt;getObjectPtr()-&gt;idx.slice;

  //Does the data look OK?
  if (samples != static_cast&lt;int&gt;(dimensions_[0])) {
   GADGET_DEBUG1("Wrong number of samples received\n");
   return GADGET_FAIL;
  }

  //Copy the data into the buffer.
  size_t offset= 0;
  //Copy the data for all the channels
  for (int c = 0; c &lt; m1-&gt;getObjectPtr()-&gt;channels; c++) {
    offset = 
      slice*dimensions_[0]*dimensions_[1]*
      dimensions_[2]*dimensions_[3] +
      c*dimensions_[0]*dimensions_[1]*dimensions_[2] +
      partition*dimensions_[0]*dimensions_[1] +
      line*dimensions_[0];
    
    memcpy(b+offset,
     d+c*samples,
     sizeof(std::complex&lt;float&gt;)*samples);
  }
  
  //Use the flags to determine if this is the last acquisition
  bool is_last_scan_in_slice =
    (m1-&gt;getObjectPtr()-&gt;flags &amp; GADGET_FLAG_LAST_ACQ_IN_SLICE);
  
  if (is_last_scan_in_slice) {
    //OK, let's send out the k-space

    //Create header
    GadgetContainerMessage&lt;GadgetMessageImage&gt;* cm1 = 
      new GadgetContainerMessage&lt;GadgetMessageImage&gt;();
    
    cm1-&gt;getObjectPtr()-&gt;flags = 0;

    //Create the data array
    GadgetContainerMessage&lt; 
           hoNDArray&lt; std::complex&lt;float&gt; &gt; &gt;* cm2 = 
      new GadgetContainerMessage&lt;hoNDArray&lt; std::complex&lt;float&gt; &gt; &gt;();
    
    cm1-&gt;cont(cm2);
    
    std::vector&lt;unsigned int&gt; img_dims(4);
    img_dims[0] = dimensions_[0];
    img_dims[1] = dimensions_[1];
    img_dims[2] = dimensions_[2];
    img_dims[3] = dimensions_[3];
    

    //Allocate array
    if (!cm2-&gt;getObjectPtr()-&gt;create(&amp;img_dims)) {
      GADGET_DEBUG1("Unable to allocate new image array\n");
      cm1-&gt;release();
      return -1;
    }
    
    size_t data_length = dimensions_[0]*dimensions_[1]*
     dimensions_[2]*dimensions_[3];
    
    offset = slice*data_length;
    
    //Copy data
    memcpy(cm2-&gt;getObjectPtr()-&gt;get_data_ptr(),b+offset,
    sizeof(std::complex&lt;float&gt;)*data_length);
    
    //Populate image header
    cm1-&gt;getObjectPtr()-&gt;matrix_size[0]     = img_dims[0];
    cm1-&gt;getObjectPtr()-&gt;matrix_size[1]     = img_dims[1];
    cm1-&gt;getObjectPtr()-&gt;matrix_size[2]     = img_dims[2];
    cm1-&gt;getObjectPtr()-&gt;channels           = img_dims[3];
    cm1-&gt;getObjectPtr()-&gt;data_idx_min       = m1-&gt;getObjectPtr()-&gt;min_idx;
    cm1-&gt;getObjectPtr()-&gt;data_idx_max       = m1-&gt;getObjectPtr()-&gt;max_idx;
    cm1-&gt;getObjectPtr()-&gt;data_idx_current   = m1-&gt;getObjectPtr()-&gt;idx;	

    memcpy(cm1-&gt;getObjectPtr()-&gt;position,
     m1-&gt;getObjectPtr()-&gt;position,
     sizeof(float)*3);

    memcpy(cm1-&gt;getObjectPtr()-&gt;quarternion,
     m1-&gt;getObjectPtr()-&gt;quarternion,
     sizeof(float)*4);
 
    cm1-&gt;getObjectPtr()-&gt;table_position =
     m1-&gt;getObjectPtr()-&gt;table_position;

    cm1-&gt;getObjectPtr()-&gt;image_format = GADGET_IMAGE_COMPLEX_FLOAT;
    cm1-&gt;getObjectPtr()-&gt;image_index = ++image_counter_;
    cm1-&gt;getObjectPtr()-&gt;image_series_index = image_series_;

    //OK, pass it on
    if (this-&gt;next()-&gt;putq(cm1) &lt; 0) {
     return GADGET_FAIL;
    }
  } 

  //We are done with this acquisition
  m1-&gt;release();

  return GADGET_OK;
}
</programlisting>

      <para>This function has two basic tasks: insert data into the buffer and
      when enough data is present, copy the buffer and pass it on to next
      gadget.</para>

      <para>In this case the copying of data is done with a very simple
      <function>memcpy</function> command. There is a basic check for the
      image dimensions, but a more robust application may have more checks of
      the incoming data.</para>

      <para>Once the data is in the buffer, we check to see if we should put
      out an image. This is done with the <varname>flags</varname> field on
      the acquisition. Specifically we check if a specific bit
      (<varname>GADGET_FLAG_LAST_ACQ_IN_SLICE</varname>) is set. It is up to
      the user how the <varname>flags</varname> field should be interpreted,
      but the <filename>GadgetMRIHeaders.h</filename> file contains some
      definitions of flags that are used to indicate various events in the
      acquisition. If you define other flags for other Gadgets it may be a
      good idea to check that they don't collide with existing flags:</para>

      <programlisting>#define GADGET_FLAG_ACQ_END                   (1 &lt;&lt; 0)
#define GADGET_FLAG_LAST_ACQ_IN_SLICE         (1 &lt;&lt; 1)
#define GADGET_FLAG_LAST_ACQ_IN_MEAS          (1 &lt;&lt; 2)
#define GADGET_FLAG_LAST_ACQ_IN_CONCAT        (1 &lt;&lt; 3)
#define GADGET_FLAG_FIRST_ACQ_IN_SLICE        (1 &lt;&lt; 4)
#define GADGET_FLAG_FIRST_ACQ_IN_MEAS         (1 &lt;&lt; 5)
#define GADGET_FLAG_FIRST_ACQ_IN_CONCAT       (1 &lt;&lt; 6)
#define GADGET_FLAG_IS_NOISE_SCAN             (1 &lt;&lt; 7)
</programlisting>

      <para>If it is determined that this is the last acquisition for this
      slice, we create a copy of the buffer and pass it on to the next Gadget.
      Instead of a <classname>GadgetMessageAcquisition</classname> header we
      now need a <classname>GadgetMessageImage</classname> header to pass
      along with the data. This header structure is created and populated with
      fields (orientation, etc.) from the acquisition header before it is
      passed on to the Gadget in the stream.</para>

      <para>Next Gadget is the FFTGadget. Since the k-space buffering has been
      taken care of, the Fourier transform is a relatively simple task. The
      <function>process</function> function uses the FFTW wrapper class (<xref
      linkend="sect.ffttoolbox" />) to perform the FFT along the first 3
      dimensions of the array:</para>

      <programlisting>int FFTGadget::process( 
GadgetContainerMessage&lt; GadgetMessageImage&gt;* m1,
GadgetContainerMessage&lt; hoNDArray&lt; std::complex&lt;float&gt; &gt; &gt;* m2)
{
  FFT&lt;float&gt;::instance()-&gt;ifft(m2-&gt;getObjectPtr(),0);
  FFT&lt;float&gt;::instance()-&gt;ifft(m2-&gt;getObjectPtr(),1);
  FFT&lt;float&gt;::instance()-&gt;ifft(m2-&gt;getObjectPtr(),2);

  if (this-&gt;next()-&gt;putq(m1) &lt; 0) {
     return GADGET_FAIL;
  }

  return GADGET_OK;
}</programlisting>

      <para>Now that the images have been Fourier transformed, we need to
      remove the oversampling that is done in the readout dimensions and we
      need to combine the receiver channels. In this case, we are making some
      assumptions, i.e. we assume two-fold oversampling in the readout and we
      are doing a simple RMS coil combination to obtain combined magnitude
      images. We will not repeat the source code here, it can be found in
      <filename>gadgets/core/CropAndCombineGadget.cpp</filename>.</para>

      <para>Last two remaining steps after the coil combination is to extract
      the magnitude of the data and return the floating point images to the
      Gadgetron so that they can be returned to the client. This is
      accomplished in the <classname>ExtractGadget</classname> and the
      <classname>ImageFinishGadgetFLOAT</classname>. Both of these Gadgets are
      described in <xref linkend="sect.mrigadgets" />.</para>
    </sect1>

    <sect1 xml:id="sect.grappa">
      <title>Cartesian 2D Parallel MRI (Grappa)</title>

      <para>The Gadgetron contains a high-throughput 2D Cartesian parallel
      imaging reconstruction (GRAPPA) implemented on the GPU. It is beyond the
      scope of this manual to review all the algorithmic details of this
      application, but we will give an overview here as an example of a more
      complicated reconstruction chain.</para>

      <para>The Gadget chain is defined in the <filename>grappa.xml</filename>
      and the resulting chain is illustrated in <xref
      linkend="fig.grappachain" />.</para>

      <para>To test this configuration, please download the GRAPPA test
      datasets from <uri type="website"
      xlink:href="https://sourceforge.net/projects/gadgetron/files/testdata/">https://sourceforge.net/projects/gadgetron/files/testdata/</uri>.
      In the MRI section you will find two test datasets
      <filename>gre_tgrappa_rate2.tar.gz</filename> and
      <filename>gre_tgrappa_rate4.tar.gz</filename>. They are Cartesian
      parallel imaging datasets with rate 2 and 4 acceleration respectively.
      They were acquired with a 32 channel coil.</para>

      <para>In order to run the GRAPPA reconstruction you have to have a CUDA
      enable GPU on your system and your Gadgetron distribution should be
      compiled with CUDA and CULA enabled. Please see <xref
      linkend="sect.installation" /> for details for your specific
      platform.</para>

      <para>To run the reconstruction, start up your Gadgetron (in its own
      terminal window) and use the <application>mriclient</application> to
      send the data from another terminal:</para>

      <screen>user@host:~/temp/gadgetron_temp$ mriclient \
         -d gre_tgrappa_rate4.gmr \
         -x gre_tgrappa_rate4.xml \
         -c grappa.xml

Gadgetron MRI Data Sender
  -- host:            localhost
  -- port:            9002
  -- data:            gre_tgrappa_rate4.gmr
  -- parm:            gre_tgrappa_rate4.xml
  -- conf:            grappa.xml
  -- loop:            1
(22460|139802100373312) Connection from 127.0.0.1:9002
Image Writer writing image
Image Writer writing image
Image Writer writing image
Image Writer writing image
Image Writer writing image
Image Writer writing image
Image Writer writing image
Image Writer writing image
Image Writer writing image
Image Writer writing image
Image Writer writing image
Image Writer writing image
22460, 81, GadgetronConnector, Close Message received
(22460|139802061166336) Handling close...
(22460|139802061166336) svc done...
(22460|139802061166336) Handling close...
user@host:~/temp/gadgetron_temp$
</screen>

      <para>You should get example images that look similar to the ones in
      <xref linkend="fig.examplegrapparesult" />.</para>

      <figure xml:id="fig.grappachain">
        <title>GRAPPA Reconstruction Chain</title>

        <mediaobject>
          <imageobject>
            <imagedata fileref="figs/grappa.png" width="4in"></imagedata>
          </imageobject>
        </mediaobject>
      </figure>

      <figure xml:id="fig.examplegrapparesult">
        <title>GRAPPA Reconstruction Results</title>

        <mediaobject>
          <imageobject>
            <imagedata fileref="figs/examplegrapparesult.png" format="PNG"
                       width="5in"></imagedata>
          </imageobject>
        </mediaobject>
      </figure>

      <para>Let's take a closer look at some of the components of this
      reconstruction application.</para>

      <para>The first Gadget is the <classname>NoiseAdjustGadget</classname>.
      As described in <xref linkend="sect.mrigadgets" />, the purpose of this
      Gadget is to decorrelate the noise in the receiver channels. This
      improves the parallel imaging performance, especially in cases where
      there is a large amount of noise in just a few receiver elements. There
      are two versions of this Gadget, one that uses the BLAS/LAPACK routines
      for performance improvements and one that implements the same
      functionality without these optimizations. When you call the included
      <filename>grappa.xml</filename> configuration, you will use the
      optimized version. If you do not have BLAS and LAPACK on your system,
      you can modify the XML configuration to use the one from the
      <filename>gadgets/core</filename> library.</para>

      <para>Second step is removing the oversampling. This step could also be
      performed after the reconstruction (as it is done in <xref
      linkend="sect.2dftexample" />), but here we opt to remove this excess
      data to improve downstream performance.</para>

      <para>The purpose of the next two Gadgets
      (<classname>PCAGadget</classname> and
      <classname>CoilReductionGadget</classname>) is to a) transform the
      receiver coils into PCA virtual coils ordered by their information
      content and b) remove some of the coils to improve downstream
      performance. The first step is achieved by buffering the first frame of
      data and then performing a principal component analysis (PCA) on the
      first frame of data. Based on the determined PCA transformation all data
      is then subsequently transformed into virtual coils. In the coil
      reduction gadget we can now simple eliminate the channels that are above
      a certain number. See <xref linkend="sect.mrigadgets" /> for details on
      how to control the channel compression.</para>

      <para>The next two Gadgets are responsible for the actual GRAPPA
      reconstruction. The <classname>GrappaGadget</classname> calculates the
      GRAPPA coefficients and <classname>GrappaUnmixingGadget</classname>
      performs the Fourier transform of the raw data and applies the GRAPPA
      coefficients to the aliased imaged to obtain unaliased images.</para>

      <para>In general it is assumed that the data is acquired in such a way
      that a set of neighboring frames can be averaged to yield a fully
      sampled k-space; the data is acquired with a time-interleaved sampling
      pattern. When enough calibration data is available to calculate GRAPPA
      coefficients, i.e. when a fully sampled region of k-space is available,
      the calibration data is sent to a grappa coefficient calculation object
      (<classname>GrappaWeightsCalculator</classname>).</para>

      <para>The <classname>GrappaWeightsCalculator</classname> is an active
      object, which picks up weight calculation jobs from an input queue and
      passes them on to the GPU where it uses toolbox functions to calculate
      GRAPPA unmixing coefficients. These coefficients are Fourier transformed
      to image space where they are combined for all coils and stored in a
      <classname>GrappaWeights</classname> object.</para>

      <para>When the <classname>GrappaGadget</classname> passes on the raw
      data to the <classname>GrappaUnmixingGadget</classname> it passes a
      reference to the <classname>GrappaWeights</classname> object which is to
      be used when performing the unmixing operation. Let's have closer look
      at the <filename>GrappaUnmixingGadget.h</filename> file:</para>

      <programlisting>struct GrappaUnmixingJob
{
 boost::shared_ptr&lt; GrappaWeights&lt;float&gt; &gt; weights_;
};

class GrappaUnmixingGadget: 
public Gadget3&lt;GrappaUnmixingJob, 
               GadgetMessageImage, 
               hoNDArray&lt;std::complex&lt;float&gt; &gt; &gt; 
{
public:
 GADGET_DECLARE(GrappaUnmixingGadget);

 GrappaUnmixingGadget();
 virtual ~GrappaUnmixingGadget();
protected:
 virtual int process(GadgetContainerMessage&lt;GrappaUnmixingJob&gt;* m1,
   GadgetContainerMessage&lt;GadgetMessageImage&gt;* m2, 
   GadgetContainerMessage&lt;hoNDArray&lt;std::complex&lt;float&gt; &gt; &gt;* m3);

};
</programlisting>

      <para>We can see that the <classname>GrappaUnmixingGadget</classname> is
      an example of a Gadget, which takes 3 arguments and the additional
      argument in this case holds a reference to the unmixing
      coefficients.</para>

      <para>The <classname>GrappaWeightsCalculator</classname> will update the
      coefficients as often as it is instructed to do so and the
      <classname>GrappaGadget</classname> is in charge of determining when an
      update should be done. Specifically, it monitors the incoming data and
      when the slice orientation changes, a job will be submitted to update
      the coefficients. If the slice is not changing, it is in principle OK to
      continue with the current coefficients, but if data is available and the
      <classname>GrappaWeightsCalculator</classname> is idle (the queue is
      empty) a job will be submitted.</para>

      <para>With this design, the data passes through the
      <classname>GrappaGadget</classname> very quickly and the
      <classname>GrappaUnmixingGadget</classname> can reconstruction the
      images very quickly, i.e. it is simply a Fourier transform and an
      element wise multiplication and sum over the coils. It is in other words
      designed for very high throughput.</para>

      <para>If the slice orientation changes, new coefficients will be
      calculated, but this calculation will not be done by the time the data
      reaches the <classname>GrappaUnmixingGadget</classname> and
      consequently, the images will be reconstructed with the "old"
      coefficients until the coefficients are ready. This design ensures low
      latency, but when the slice changes, aliasing may occur for a few frames
      until coefficients are updated.</para>

      <para>After the unmixing, the images are scaled and magnitude is
      extracted before returning images to the client. The
      <classname>AutoScaleGadget</classname> has been added in this case to
      ensure that images are in a reasonable range before converting to
      unsigned short as the output in this case. Automatic image scaling can
      be problematic, especially when doing quantitative imaging, but it was
      added in this case to make the reconstruction more robust to data from
      different sources. A better solution is to only use data where noise
      calibration data is available and reconstruct SNR scaled images. Based
      on typical SNR values for MRI images, it is fairly trivial to keep the
      images in the appropriate range and perform a proper conversion to
      unsigned short.</para>

      <para>A final comment about the GRAPPA reconstruction is that it allows
      a second step of channel compression. More specifically, it is possible
      to reconstruct to a limited number of target channels to further improve
      performance. Between the upstream and downstream channel compression
      steps, it is possible to tune the performance of the reconstruction to
      enable real-time reconstruction on the available. hardware.</para>
    </sect1>

    <sect1 xml:id="sect.cgsense">
      <title>Non-Cartesian 2D Parallel MRI (Sense)</title>

      <para>The Gadgetron includes an implementation of a GPU-based real-time
      non-Cartesian Sense reconstruction published in <citation
      linkend="sorensen09"><xref linkend="sorensen09" /></citation>. One of
      the keys to obtaining real-time performance is an efficient GPU
      implementation of the non-Cartesian Fast Fourier Transform
      <citation><xref linkend="sorensen08" /></citation>. The application
      reuses several of the gadgets we have seen in use already for the
      Cartesian Grappa implementation above (<xref linkend="sect.grappa" />).
      An overview of the non-Cartesian Sense gadget chain is given in figure
<<<<<<< HEAD
      <xref linkend="fig.cgsense" />. <figure xml:id="fig.cgsense">
          <title>Gadgetron chain for non-Cartesian Sense</title>
=======
      <xref linkend="fig.cgsense"/>. <figure xml:id="fig.cgsense">
          <title>Gadgetron Chain for Non-Cartesian Sense</title>
>>>>>>> 2d8e2991

          <mediaobject>
            <imageobject role="html">
              <imagedata align="left" fileref="figs/cgsense.png" format="PNG"
                         width="5in"></imagedata>
            </imageobject>

            <imageobject role="fo">
              <imagedata align="left" fileref="figs/cgsense.png" format="PNG"
                         width="5in"></imagedata>
            </imageobject>

            <textobject>
              <phrase>Gadgetron chain for non-Cartesian Sense</phrase>
            </textobject>
          </mediaobject>
        </figure></para>

      <para>The <classname>CGSenseGadget</classname> implements the
      non-Cartesian Sense reconstruction. It contains a conjugate gradient
      solver (<xref linkend="sect.linear_solvers" />) set up with a
      <classname>nonCartesianSense</classname> image encoding matrix and an
      <classname>imageOperator</classname> for regularization. Internally it
      maintains a cyclic buffer of a few seconds of imaging data. It uses this
      buffer to maintain a fully sampled (i.e. unaliased but blurred) k-space
      image from which coil sensititivities and regularization images are
      dynamically estimated. The combination of parallel imaging and image
      regularization operators allows for alias-suppressed image
      reconstruction using significant undersampling hereby achieving
      real-time data acquisition rates per frame. The conjugate gradient
      solver is able to reconstruct faster than the acquisition time e.g. a
      192x192 image from 32 coils using 10 solver iterations on newer graphics
      hardware.</para>

      <para>To test this configuration please download the 32 channel radial
      MRI test dataset from <uri type="website"
      xlink:href="https://sourceforge.net/projects/gadgetron/files/testdata/">https://sourceforge.net/projects/gadgetron/files/testdata/mri/gre_golden_angle.tar.gz</uri>.
      Go to the folder in which you unpacked the data. We assume that you have
      added <envar>$(GADGETRON_HOME)/bin</envar> to your <envar>PATH</envar>
      environment variable. You need a CUDA enable GPU on your system and your
      Gadgetron distribution should be compiled with CUDA and CULA enabled.
      Please see <xref linkend="sect.installation" /> for details for your
      specific platform.</para>

      <para>To run the reconstruction; start up
      <application>gadgetron</application> (in its own terminal window) and
      use the <application>mriclient</application> to send the data from
      another terminal. First start
      <application>gadgetron</application>:</para>

      <screen>user@host$ gadgetron 
Configuring services

</screen>

      <para>If asked, allow the gadgetron application to allow incoming
      network connection. Next start the
      <application>mriclient</application>:</para>

      <screen>user@host$ mriclient \
         -d gre_golden_angle.gmr \
         -x gre_golden_angle.xml \
         -c radial_single.xml

Gadgetron MRI Data Sender
  -- host:            localhost
  -- port:            9002
  -- data:            gre_golden_angle.gmr
  -- parm:            gre_golden_angle.xml
  -- conf:            radial_single.xml
  -- loop:            1
(23577|140735084973248) Connection from 127.0.0.1:9002
Image Writer writing image
Image Writer writing image
Image Writer writing image
...
Image Writer writing image
23577, 81, GadgetronConnector, Close Message received
(23577|4300226560) Handling close...
(23577|4300226560) svc done...
(23577|4300226560) Handling close...
user@host$

</screen>

      <para>Your current folder now holds the reconstructed images. They will
      look something like the one depicted in <xref
      linkend="fig.examplecgsenseresult" />. <figure
          xml:id="fig.examplecgsenseresult">
          <title>Non-Cartesian Sense Reconstruction Results</title>

          <mediaobject>
            <imageobject>
              <imagedata fileref="figs/examplecgsenseresult.png" format="PNG"
<<<<<<< HEAD
                         width="5in"></imagedata>
=======
                         width="3in"/>
>>>>>>> 2d8e2991
            </imageobject>
          </mediaobject>
        </figure></para>
    </sect1>
  </chapter>

  <chapter xml:id="sect.standalone_applications">
    <title>Standalone Applications</title>

    <para>This chapter demonstrates how to use the Gadgetron toolboxes (<xref
    linkend="sect.toolboxes"/>) to build standalone applications. The
    following non-exhaustive examples are build with the Gadgetron and
    binaries should consequently be available in
    <envar>$GADGETRON_HOME/bin</envar>. You need a CUDA enabled GPU on your
    system and your Gadgetron distribution should be compiled with CUDA and
    CULA enabled.</para>

    <sect1 xml:id="sect.image_denoising">
      <title>Image Denoising</title>

      <para>This example uses the unconstraint Split Bregman solver for total
      variation based image denoising. The encoding matrix is defined as an
      <classname>identityOperator</classname> and a
      <classname>partialDerivativeOperator</classname> is used for each of the
      two spatial directions to implement the regularization terms. The full
      source code for the example can be found at
      <envar>$(GADGETRON_HOME)</envar><filename>/apps/standalone/gpu/denoising/2d/denoise_TV.cpp</filename>.</para>

      <para>You can download some noisy Shepp-Logan phantom test datasets from
      <uri type="website"
      xlink:href="https://sourceforge.net/projects/gadgetron/files/testdata/">https://sourceforge.net/projects/gadgetron/files/testdata/phantom/shepp_logan/shepp.tar.gz</uri>.</para>

      <para>In a terminal, go to the folder in which you unpacked the data. We
      assume that you have added <envar>$(GADGETRON_HOME)/bin</envar> to your
      <envar>PATH</envar> environment variable.</para>

      <para>Try</para>

      <screen>user@host$ denoise_TV -d shepp_logan_256_256_med_noise.real -O 250 -m 1
Running denoising with the following parameters: 
---------------------------------------------------- 
  Noisy image file name (.real)  : shepp_logan_256_256_med_noise.real 
  Result file name               : denoised_image_TV.real 
  Number of cg iterations        : 20 
  Number of sb inner iterations  : 1 
  Number of sb outer iterations  : 250 
  Regularization weight (mu)     : 1 
---------------------------------------------------- 
...
user@host$

</screen>

      <para>which runs 250 iterations of the solver with a regularization
      weight of 1. The output is saved in the current folder in the file
      <filename>denoised_image_TV.real</filename>. Running
      <application>denoise_TV</application> with no arguments prints out a
      brief usage description. We leave it as an exercise to run the algorihm
      with various settings. The data file you downloaded contains two further
      dataset (with lower and higher noise levels respectively) to try out as
      well.</para>
    </sect1>

    <sect1>
      <title>Image Deblurring</title>

      <para>This example uses 1) the linear least squares solver, and 2) the
      constraint Split Bregman solver for image deblurring. The encoding
      matrix is defined as an <classname>convolutionOperator</classname> and a
      <classname>partialDerivativeOperator</classname> is used for each of the
      two spatial directions to implement the regularization terms.</para>

      <para>We reuse the Shepp-Logan data from the image denoising experiement
      above (<xref linkend="sect.image_denoising"/>).</para>

      <para>First we generate a blurry Shepp-Logan phantom by convolution with
      a Gaussian kernel. This is easily achieved using the function
      <function>mult_M</function> in the
      <classname>convolutionOperator</classname>. Soure code is provided at
      <envar>$(GADGETRON_HOME)</envar><filename>/apps/standalone/gpu/deblurring/2d/blur_2d.cpp</filename></para>

      <para>In a terminal, go to the folder in which you unpacked the Shepp
      Logan phantom.</para>

      <para>Try</para>

      <screen>user@host$ blur_2d -d shepp_logan_256_256_no_noise.real

</screen>

      <para>which generates two complex images;
      <filename>blurred_image.cplx</filename> and
      <filename>kernel_image.cplx</filename>. For convienience a corresponding
      magnitudes image is also saved as
      <filename>blurred_image.real</filename>.</para>

      <para>Now run the conjugate gradient solver. The source code for the
      example can be found in
      <envar>$(GADGETRON_HOME)</envar><filename>/apps/standalone/gpu/deblurring/2d/deblur_2d_cg.cpp</filename>.</para>

      <screen>user@host$ deblur_2d_cg -K 1e-4
 Running deblurring with the following parameters: 
---------------------------------------------------- 
  Blurred image file name (.cplx)  : blurred_image.cplx 
  Kernel image file name (.cplx)   : kernel_image.cplx 
  Result file name                 : cg_deblurred_image.cplx 
  Number of iterations             : 25 
  Regularization weight            : 1e-4 
---------------------------------------------------- 
Iterating...
...
user@host$</screen>

      <para>The result is saved in the current folder in the file
      <filename>cg_deblurred_image_TV.cplx</filename>. A magnitudes image is
      also saved as <filename>cg_deblurred_image.real</filename>. We leave it
      as an exercise to run the algorihm with various settings. Try also to
      add noise to the blurred image before the deconvolution.</para>

      <para>Next run the constraint Split Bregman solver. The source code for
      the example can be found in
      <envar>$(GADGETRON_HOME)</envar><filename>/apps/standalone/gpu/deblurring/2d/deblur_2d_sb.cpp</filename>.</para>

      <screen>user@host$ deblur_2d_sb -O 100 -L 0.5 -M 0.5
 Running deblurring with the following parameters: 
---------------------------------------------------- 
  Blurred image file name (.cplx)  : blurred_image.cplx 
  Kernel image file name (.cplx)   : kernel_image.cplx 
  Result file name                 : sb_deblurred_image.cplx 
  Number of cg iterations          : 20 
  Number of sb inner iterations    : 1 
  Number of sb outer iterations    : 100 
  Mu                               : 0.5 
  Lambda                           : 0.5 
---------------------------------------------------- 
...
user@host$</screen>

      <para>The result is saved in the current folder in the file
      <filename>sb_deblurred_image_TV.cplx</filename>. A magnitudes image is
      also saved as <filename>sb_deblurred_image.real</filename>. Again, try
      to experiment with the various settings.</para>

      <para><remark>Notice</remark>. If the dimensions of the provided
      convolution kernel is exactly double that of the provided image, the
      convolution operator zero-pads the image before the convolution and
      removes the padding again after. As the convolution operator utilizes
      FFTs in its implementation, this oversampling is a way of avoiding
      cyclic boundary conditions during the convolution.</para>
    </sect1>

    <sect1>
      <title>Non-Cartesian FFT</title>

      <para>This example shows how to use the forwards and inverse NFFT on a
      2D image. The source code can be found at
      <envar>$(GADGETRON_HOME)</envar><filename>/apps/standalone/gpu/MRI/nfft/2d/nfft_main.cpp</filename>
      and
      <envar>$(GADGETRON_HOME)</envar><filename>/apps/standalone/gpu/MRI/nfft/2d/nffth_main.cpp</filename>.</para>

      <para>Again we use the Shepp-Logan data downloaded for the image
      denoising experiement above (<xref
      linkend="sect.image_denoising"/>).</para>

      <para>Run the NFFT followed by the NFFT<superscript>H</superscript>. We
      use an oversampled matrix size of 384, 128 profiles in k-space
      (undersampling) with 384 samples each. The NFFT convolution kernel width
      is set to 5.5.</para>

      <screen>user@host$ nfft -d shepp_logan_256_256_no_noise.real -o 384 -p 128 -s 384 -k 5.5
 Running reconstruction with the following parameters: 
---------------------------------------------------- 
  Input image file name (.real)  : shepp_logan_256_256_no_noise.real 
  Result file name               : samples.cplx 
  Oversampled matrix size        : 384 
  Number of profiles             : 128 
  Samples per profiles           : 384 
  Kernel width                   : 5.5 
---------------------------------------------------- 
Loading image from disk
Uploading, normalizing and converting to complex
Initializing plan
Computing golden ratio radial trajectories
NFFT preprocessing
Computing density compensation weights
Computing nfft (inverse gridding)
Output result to disk
user@host$</screen>

      <screen>user@host$ nffth -d samples.cplx -m 256 -o 384 -k 5.5
 Running reconstruction with the following parameters: 
---------------------------------------------------- 
  Input samples file name (.cplx)  : samples.cplx 
  Output image file name (.cplx)   : result.cplx 
  Matrix size                      : 256 
  Oversampled matrix size          : 384 
  Kernel width                     : 5.5 
---------------------------------------------------- 
Loading samples from disk
Uploading samples to device
Initializing plan
Computing golden ratio radial trajectories
NFFT preprocessing
Computing density compensation weights
Computing nffth (gridding)
Output result to disk
user@host$</screen>

      <para>The result is saved in file <filename>result.cplx</filename>. A
      magnitudes image is saved as <filename>result.real</filename>.</para>

      <para>Exercise: experiment with the settings to eliminate the
      aliasing.</para>
    </sect1>
  </chapter>

  <chapter>
    <title>Frequently Asked Questions (FAQ)</title>

    <itemizedlist>
      <listitem>
        <para><emphasis>Can I make a branching Gadget chain?</emphasis></para>

        <para>The short answer is no. We plan on supporting this in a future
        release, but it is not quite ready yet.</para>
      </listitem>

      <listitem>
        <para><emphasis>How can I help?</emphasis></para>

        <para>We are always looking for people who are interested in helping
        with the continuing development of the Gadgetron. There are many
        things you can do:</para>

        <itemizedlist>
          <listitem>
            <para>Use it.</para>
          </listitem>

          <listitem>
            <para>When you develop new Gadgets or Toolboxes, please consider
            submitting them to us so that we can include them in the
            archive.</para>
          </listitem>

          <listitem>
            <para>Help us implement some of the future features in <xref
            linkend="futurefeatures" />. It is probably a good idea to get in
            touch with us before you start coding, just in case somebody is
            already working on it.</para>
          </listitem>
        </itemizedlist>
      </listitem>
    </itemizedlist>
  </chapter>

  <appendix xml:id="simplearrayfiles">
    <title>Simple Array File Format</title>

    <para>When working with the Gadgetron it is often necessary to write files
    with reconstructed images to disk, either as part of debugging or as the
    final reconstruction result. We have adopted a very simple
    multidimensional array file format for this purpose. The main advantage of
    this file format is its simplicity but there are a number of disadvantages
    and caveats as well as described in this section.</para>

    <para>The simple array files are made up of a) a header followed by b) the
    data itself. This layout of data and header is illustrated in <xref
    linkend="fig.gadgetron.fileformat" />. The header has a single 32-bit
    integer to indicate the number of dimensions of the dataset followed by
    one integer for each dimension to indicate the length of that dimension.
    The data follows immediately after the header. The data is stored such
    that the first dimension is the fastest moving dimension, second dimension
    is second fastest, etc. The header contains no information about the size
    of each individual data element and consequently the user needs to know
    what type of data is contained in the array. In general, the Gadgetron
    uses 3 different types of data and the convention is to use the file
    extension to indicate the data type in the file:</para>

    <itemizedlist>
      <listitem>
        <para>16-bit unsigned short. File extension:
        <filename>*.short</filename></para>
      </listitem>

      <listitem>
        <para>32-bit float. File extension: <filename>*.real</filename></para>
      </listitem>

      <listitem>
        <para>32-bit complex float. Two 32-bit floating point values per data
        element. File extension: <filename>*.cplx</filename></para>
      </listitem>
    </itemizedlist>

    <figure xml:id="fig.gadgetron.fileformat">
      <title>Simple Array File Format</title>

      <mediaobject>
        <imageobject condition="print">
          <imagedata align="left" fileref="figs/arrayfileformat.png"
                     format="PNG" width="2in"></imagedata>
        </imageobject>

        <textobject>
          <phrase>Simple Array</phrase>
        </textobject>
      </mediaobject>

      <caption>
        <para>The simple array file format has a header followed by the data.
        The header consists of one 32-bit integer defining the number of
        dimensions (N-dimensions) followed by N-dimensions 32-bit unsigned
        integers each defining the length of each dimensions. In the example,
        the dataset has 4 dimensions and the size of those dimensions is
        128x128x1x1, i.e. 16384 elements.</para>
      </caption>
    </figure>

    <para>The Gadgetron framework provides function for reading these files in
    C++. The functions are located in
    <filename>toolboxes/ndarray/hoNDArray_fileio.h</filename> in the Gadgetron
    source code distribution.</para>

    <para>It is also trivial to read the files into Matlab. Below is a
    function which detects the data type based on the file extension and reads
    the file into Matlab.</para>

    <programlisting>

function data = read_gadgetron_array(filename)
%  data = read_gadgetron_array(filename)
%  
%  Reads simplified array format output from the Gadgetron
%
%  The datatype is determined by the file extension.
%     - *.short : 16-bit unsigned integer
%     - *.real  : 32-bit float
%     - *.cplx  : 32-bit complex (two 32-bit values per data element)
%
%
if (~exist(filename,'file')),
    error('File not found.');
end

[path,name,ext] = fileparts(filename);

ext = lower(ext);

if (~strcmp(ext,'.short') &amp;&amp; ~strcmp(ext,'.real') &amp;&amp; ~strcmp(ext,'.cplx')),
   error('Unknown file extension'); 
end

f = fopen(filename);
ndims = fread(f,1,'int32'); 
dims = fread(f,ndims,'int32'); 

switch ext
    case '.short'
        data = fread(f,prod(dims),'uint16'); 
    case '.real'
        data = fread(f,prod(dims),'float32'); 
    case '.cplx'
        data = fread(f,2*prod(dims),'float32'); 
        data = complex(data(1:2:end),data(2:2:end));
    otherwise     
end

fclose(f);

data = reshape(data,dims');

end

  </programlisting>
  </appendix>

  <appendix xml:id="futurefeatures">
    <title>Future Features</title>

    <para>The Gagdetron is evolving continuously and there are many things
    still that we would like to include but have not yet had the time to do.
    This appendix serves as a to-do list of features to be implement as we go
    along.</para>

    <itemizedlist>
      <listitem>
        <para>HDF5 Fileformat support. We have been using our simplified
        multidimensional array file format for a while, but there are many
        shortcomings with this format and we plan to replace it with a better
        approach in the future. More specifically we aim to use the HDF5
        Fileformat (<uri type="website"
        xlink:href="http://www.hdfgroup.org/HDF5/">http://www.hdfgroup.org/HDF5/</uri>)
        throughout the Gadgetron.</para>
      </listitem>

      <listitem>
        <para>Branching Gadget chains. There is currently no ability to branch
        and collect in the Gadgetron.</para>
      </listitem>

      <listitem>
        <para>Persistent memory storage across Gadget chains.</para>
      </listitem>

      <listitem>
        <para>Matlab Gadgets. It would be great to have a way to encapsulate
        Matlab code in a Gadget similar to the way that the Python Gadgets
        work.</para>
      </listitem>
    </itemizedlist>
  </appendix>

  <bibliography>
    <biblioentry role="article" xml:id="hansen12">
      <abbrev>HANSEN12</abbrev>

      <biblioset role="article">
        <authorgroup>
          <author>
            <personname><firstname>M. S.</firstname>
            <surname>Hansen</surname></personname>
          </author>

          <author>
            <personname><firstname>T. S.</firstname>
            <surname>Sørensen</surname></personname>
          </author>
        </authorgroup>

        <title>Gadgetron: An Open Source Framework for Medical Image
        Reconstruction</title>
      </biblioset>

      <biblioset role="journal">
        <title>To be published</title>

        <volumenum>Submitted</volumenum>

        <pubdate>2012</pubdate>
      </biblioset>
    </biblioentry>

    <biblioentry role="article" xml:id="hansen08">
      <abbrev>HANSEN08</abbrev>

      <biblioset role="article">
        <authorgroup>
          <author>
            <personname><firstname>M. S.</firstname>
            <surname>Hansen</surname></personname>
          </author>

          <author>
            <personname><firstname>D.</firstname>
            <surname>Atkinson</surname></personname>
          </author>

          <author>
            <personname><firstname>T. S.</firstname>
            <surname>Sørensen</surname></personname>
          </author>
        </authorgroup>

        <title>Cartesian SENSE and k-t SENSE reconstruction using commodity
        graphics hardware</title>
      </biblioset>

      <biblioset role="journal">
        <title>Magn Reson Imaging</title>

        <volumenum>In Press</volumenum>

        <pubdate>2008</pubdate>
      </biblioset>
    </biblioentry>

    <biblioentry role="article" xml:id="sorensen08">
      <abbrev>SANGILD08</abbrev>

      <biblioset role="article">
        <authorgroup>
          <author>
            <personname><firstname>T. S.</firstname>
            <surname>Sørensen</surname></personname>
          </author>

          <author>
            <personname><firstname>T.</firstname>
            <surname>Schaeffter</surname></personname>
          </author>

          <author>
            <personname><firstname>K. O.</firstname>
            <surname>Noe</surname></personname>
          </author>

          <author>
            <personname><firstname>M. S.</firstname>
            <surname>Hansen</surname></personname>
          </author>
        </authorgroup>

        <title>Accelerating the nonequispaced fast fourier transform on
        commodity graphics hardware</title>

        <pagenums>538--47</pagenums>

        <bibliosource class="doi">10.1109/TMI.2007.909834</bibliosource>
      </biblioset>

      <biblioset role="journal">
        <title>IEEE Trans Med Imaging</title>

        <volumenum>27</volumenum>

        <issuenum>4</issuenum>

        <pubdate>Apr 2008</pubdate>
      </biblioset>
    </biblioentry>

    <biblioentry role="article" xml:id="sorensen09">
      <abbrev>SANGILD09</abbrev>

      <biblioset role="article">
        <authorgroup>
          <author>
            <personname><firstname>T. S.</firstname>
            <surname>Sørensen</surname></personname>
          </author>

          <author>
            <personname><firstname>D.</firstname>
            <surname>Atkinson</surname></personname>
          </author>

          <author>
            <personname><firstname>T.</firstname>
            <surname>Schaeffter</surname></personname>
          </author>

          <author>
            <personname><firstname>M. S.</firstname>
            <surname>Hansen</surname></personname>
          </author>
        </authorgroup>

        <title>Real-time reconstruction of sensitivity encoded radial magnetic
        resonance imaging using a graphics processing unit</title>

        <pagenums>1974--85</pagenums>

        <bibliosource class="doi">10.1109/TMI.2009.2027118</bibliosource>
      </biblioset>

      <biblioset role="journal">
        <title>IEEE Trans Med Imaging</title>

        <volumenum>28</volumenum>

        <issuenum>12</issuenum>

        <pubdate>Dec 2009</pubdate>
      </biblioset>
    </biblioentry>
  </bibliography>
</book><|MERGE_RESOLUTION|>--- conflicted
+++ resolved
@@ -42,11 +42,7 @@
 
       <para>This document serves as an introduction to the Gadgetron framework
       and provides some "getting started" examples of using it. A scientific
-<<<<<<< HEAD
-      paper is also available [<xref linkend="hansen12" />].</para>
-=======
       paper is also available <xref linkend="hansen12"/>.</para>
->>>>>>> 2d8e2991
 
       <para>Although the Gadgetron is a generic, multi-modality image
       reconstruction framework, it was initially developed to support the work
@@ -55,13 +51,8 @@
       CPU architectures, but also using commodity graphics hardware (GPUs).
       Some examples that are made publicly available through the Gadgetron
       release include fast regridding on the GPU <citation><xref
-<<<<<<< HEAD
-      linkend="sorensen08" /></citation>, Cartesian parallel on the GPU
-      <citation><xref linkend="hansen08" /></citation>, and non-Cartesian
-=======
       linkend="sorensen08"/></citation>, Cartesian parallel imaging on the GPU
       <citation><xref linkend="hansen08"/></citation>, and non-Cartesian
->>>>>>> 2d8e2991
       parallel imaging on the GPU <citation><xref
       linkend="sorensen09" /></citation>.</para>
     </sect1>
@@ -2569,20 +2560,12 @@
           <informalequation>
             <mediaobject>
               <imageobject role="html">
-<<<<<<< HEAD
-                <imagedata fileref="math/lls.jpg" format="JPEG"></imagedata>
-=======
-                <imagedata fileref="math/lls.jpg" format="JPEG" width="3 in"/>
->>>>>>> 2d8e2991
+                <imagedata fileref="math/lls.jpg" format="JPEG" width="3in"/>
               </imageobject>
 
               <imageobject role="fo">
                 <imagedata fileref="../../../doc/manual/math/lls.jpg"
-<<<<<<< HEAD
-                           format="JPEG"></imagedata>
-=======
-                           format="JPEG" width="3 in"/>
->>>>>>> 2d8e2991
+                           format="JPEG" width="3in"/>
               </imageobject>
             </mediaobject>
           </informalequation>
@@ -2606,21 +2589,13 @@
           <informalequation>
             <mediaobject>
               <imageobject role="html">
-<<<<<<< HEAD
-                <imagedata fileref="math/lls_form.jpg" format="JPEG"></imagedata>
-=======
                 <imagedata fileref="math/lls_form.jpg" format="JPEG"
-                           width="4 in"/>
->>>>>>> 2d8e2991
+                           width="4in"/>
               </imageobject>
 
               <imageobject role="fo">
                 <imagedata fileref="../../../doc/manual/math/lls_form.jpg"
-<<<<<<< HEAD
-                           format="JPEG"></imagedata>
-=======
-                           format="JPEG" width="5 in"/>
->>>>>>> 2d8e2991
+                           format="JPEG" width="5in"/>
               </imageobject>
             </mediaobject>
           </informalequation>
@@ -2829,20 +2804,12 @@
           <informalequation>
             <mediaobject>
               <imageobject role="html">
-<<<<<<< HEAD
-                <imagedata fileref="math/sb.jpg" format="JPEG"></imagedata>
-=======
-                <imagedata fileref="math/sb.jpg" format="JPEG" width="3 in"/>
->>>>>>> 2d8e2991
+                <imagedata fileref="math/sb.jpg" format="JPEG" width="3in"/>
               </imageobject>
 
               <imageobject role="fo">
                 <imagedata fileref="../../../doc/manual/math/sb.jpg"
-<<<<<<< HEAD
-                           format="JPEG"></imagedata>
-=======
-                           format="JPEG" width=" 3 in"/>
->>>>>>> 2d8e2991
+                           format="JPEG" width=" 3in"/>
               </imageobject>
             </mediaobject>
           </informalequation>
@@ -2853,13 +2820,8 @@
           latter constraint problem declared in
           <filename>sbcSolver.h</filename>. The Split Bregman formulation to
           solve the above-mentioned minimization problems were chosen as they
-<<<<<<< HEAD
-          integrate nicely with the linear conjugat solver desribed above
-          (<xref linkend="sect.linear_solvers" />). In fact, most of the work
-=======
           integrate nicely with the linear conjugate solver desribed above
           (<xref linkend="sect.linear_solvers"/>). In fact, most of the work
->>>>>>> 2d8e2991
           in the two Split Bregman solvers is performed by a linear inner
           solver (e.g. a conjugate gradient solver), but the input (right hand
           side) to the inner solver varies from iteration to iteration.</para>
@@ -4931,14 +4893,8 @@
       reuses several of the gadgets we have seen in use already for the
       Cartesian Grappa implementation above (<xref linkend="sect.grappa" />).
       An overview of the non-Cartesian Sense gadget chain is given in figure
-<<<<<<< HEAD
-      <xref linkend="fig.cgsense" />. <figure xml:id="fig.cgsense">
-          <title>Gadgetron chain for non-Cartesian Sense</title>
-=======
       <xref linkend="fig.cgsense"/>. <figure xml:id="fig.cgsense">
           <title>Gadgetron Chain for Non-Cartesian Sense</title>
->>>>>>> 2d8e2991
-
           <mediaobject>
             <imageobject role="html">
               <imagedata align="left" fileref="figs/cgsense.png" format="PNG"
@@ -5032,11 +4988,7 @@
           <mediaobject>
             <imageobject>
               <imagedata fileref="figs/examplecgsenseresult.png" format="PNG"
-<<<<<<< HEAD
-                         width="5in"></imagedata>
-=======
                          width="3in"/>
->>>>>>> 2d8e2991
             </imageobject>
           </mediaobject>
         </figure></para>
